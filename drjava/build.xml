--- conflicted
+++ resolved
@@ -241,15 +241,9 @@
     </move>
     
     <javac srcdir="src" destdir="classes/base" source="1.6" target="1.6"
-<<<<<<< HEAD
-           bootclasspath="${java7-runtime}" sourcepath="" includeAntRuntime="no"
-           executable="javac" fork="yes" memoryMaximumSize="1024M"
-           debug="on" optimize="off" deprecation="on"	>
-=======
            bootclasspath="${java8-runtime}" sourcepath="" includeAntRuntime="no"
            executable="${java8-home}/bin/javac" fork="yes" memoryMaximumSize="1024M"
            debug="on" optimize="off" deprecation="on" >
->>>>>>> 272a5655
       <classpath>
         <!-- TODO: Remove this dependency on tools.jar by refactoring and moving all the dependent
              debugger code into the "platform" module -->
