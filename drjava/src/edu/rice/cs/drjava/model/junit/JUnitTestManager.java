--- conflicted
+++ resolved
@@ -61,7 +61,6 @@
 import static edu.rice.cs.plt.debug.DebugUtil.debug;
 import static edu.rice.cs.plt.debug.DebugUtil.error;
 
-<<<<<<< HEAD
 import edu.rice.cs.drjava.model.compiler.LanguageLevelStackTraceMapper;
 
 import org.jacoco.core.analysis.Analyzer;
@@ -75,8 +74,8 @@
 import org.jacoco.core.runtime.RuntimeData;
 import edu.rice.cs.drjava.model.coverage.*;
 
-=======
->>>>>>> 272a5655
+import edu.rice.cs.util.UnexpectedException;
+
 /** Runs in the InterpreterJVM. Runs tests given a classname and formats the results into a (serializable) array of 
   * JUnitError that can be passed back to the MainJVM.
   * @version $Id$
