/*BEGIN_COPYRIGHT_BLOCK
 *
 * Copyright (c) 2001-2010, JavaPLT group at Rice University (drjava@rice.edu)
 * All rights reserved.
 * 
 * Redistribution and use in source and binary forms, with or without
 * modification, are permitted provided that the following conditions are met:
 *    * Redistributions of source code must retain the above copyright
 *      notice, this list of conditions and the following disclaimer.
 *    * Redistributions in binary form must reproduce the above copyright
 *      notice, this list of conditions and the following disclaimer in the
 *      documentation and/or other materials provided with the distribution.
 *    * Neither the names of DrJava, the JavaPLT group, Rice University, nor the
 *      names of its contributors may be used to endorse or promote products
 *      derived from this software without specific prior written permission.
 * 
 * THIS SOFTWARE IS PROVIDED BY THE COPYRIGHT HOLDERS AND CONTRIBUTORS
 * "AS IS" AND ANY EXPRESS OR IMPLIED WARRANTIES, INCLUDING, BUT NOT
 * LIMITED TO, THE IMPLIED WARRANTIES OF MERCHANTABILITY AND FITNESS FOR
 * A PARTICULAR PURPOSE ARE DISCLAIMED. IN NO EVENT SHALL THE COPYRIGHT OWNER OR
 * CONTRIBUTORS BE LIABLE FOR ANY DIRECT, INDIRECT, INCIDENTAL, SPECIAL,
 * EXEMPLARY, OR CONSEQUENTIAL DAMAGES (INCLUDING, BUT NOT LIMITED TO,
 * PROCUREMENT OF SUBSTITUTE GOODS OR SERVICES; LOSS OF USE, DATA, OR
 * PROFITS; OR BUSINESS INTERRUPTION) HOWEVER CAUSED AND ON ANY THEORY OF
 * LIABILITY, WHETHER IN CONTRACT, STRICT LIABILITY, OR TORT (INCLUDING
 * NEGLIGENCE OR OTHERWISE) ARISING IN ANY WAY OUT OF THE USE OF THIS
 * SOFTWARE, EVEN IF ADVISED OF THE POSSIBILITY OF SUCH DAMAGE.
 *
 * This software is Open Source Initiative approved Open Source Software.
 * Open Source Initative Approved is a trademark of the Open Source Initiative.
 * 
 * This file is part of DrJava.  Download the current version of this project
 * from http://www.drjava.org/ or http://sourceforge.net/projects/drjava/
 * 
 * END_COPYRIGHT_BLOCK*/

package edu.rice.cs.drjava.model;

import edu.rice.cs.drjava.DrJava;
import edu.rice.cs.drjava.config.OptionConstants;
import edu.rice.cs.drjava.config.OptionEvent;
import edu.rice.cs.drjava.config.OptionListener;

import edu.rice.cs.drjava.model.definitions.indent.Indenter;
import edu.rice.cs.drjava.model.definitions.reducedmodel.BraceInfo;
import edu.rice.cs.drjava.model.definitions.reducedmodel.ReducedModelControl;
import edu.rice.cs.drjava.model.definitions.reducedmodel.HighlightStatus;
import edu.rice.cs.drjava.model.definitions.reducedmodel.ReducedModelState;

import edu.rice.cs.util.OperationCanceledException;
import edu.rice.cs.util.StringOps;
import edu.rice.cs.util.UnexpectedException;
import edu.rice.cs.util.swing.Utilities;
import edu.rice.cs.util.text.SwingDocument;

import java.awt.EventQueue;
import java.util.ArrayList;
import java.util.Set;
import java.util.HashMap;
import java.util.HashSet;
import java.util.LinkedList;
import java.util.List;
import java.util.SortedMap;
import java.util.StringTokenizer;
import java.util.TreeMap;
import javax.swing.ProgressMonitor;
import javax.swing.text.AbstractDocument;
import javax.swing.text.AttributeSet;
import javax.swing.text.BadLocationException;
import javax.swing.text.Position;

import static edu.rice.cs.drjava.model.definitions.reducedmodel.ReducedModelStates.*;

/** This class contains code supporting the concept of a "DJDocument"; it is shared between DefinitionsDocument and 
  * InteractionsDJDocument. This partial implementation of <code>Document</code> contains a "reduced model". The reduced
  * model is automatically kept in sync when this document is updated. Also, that synchronization is maintained even 
  * across undo/redo -- this is done by making the undo/redo commands know how to restore the reduced model state.
  *
  * The reduced model is not thread-safe, so it is essential that its methods are only called from the event thread.  In
  * addition, any information from the reduced model should be obtained through helper methods in this class/subclasses.
  *
  * @see edu.rice.cs.drjava.model.definitions.reducedmodel.BraceReduction
  * @see edu.rice.cs.drjava.model.definitions.reducedmodel.ReducedModelControl
  * @see edu.rice.cs.drjava.model.definitions.reducedmodel.ReducedModelComment
  * @see edu.rice.cs.drjava.model.definitions.reducedmodel.ReducedModelBrace
  */
public abstract class AbstractDJDocument extends SwingDocument implements DJDocument, OptionConstants {
  
  /*-------- CONSTANTS ----------*/
  
  protected static final String delimiters = " \t\n\r{}()[].+-/*;:=!@#$%^&*~<>?,\"`'<>|";
  protected static final char newline = '\n';
  /** A set of normal endings for lines. */
  protected static final HashSet<String> _normEndings = _makeNormEndings();
  /** A set of Java keywords. */
  protected final HashSet<String> _keywords = new HashSet<String>
    (edu.rice.cs.drjava.model.compiler.JavacCompiler.JAVA_KEYWORDS);
  /** A set of Java primitive types. */
  protected static final HashSet<String> _primTypes = _makePrimTypes();
  /** The default indent setting. */
  protected volatile int _indent = 2;
  /** Initial number of elements in _queryCache (see below). */
  private static final int INIT_CACHE_SIZE = 0x10000;  // 16**4 = 16384 
  /** Constant specifying how large pos must be before incremental analysis is applied in posInBlockComment */
  public static final int POS_THRESHOLD = 10000; 
//  /** Constant specifying how large pos must be before incremental analysis is applied in posInParenPhrase */
//  public static final int POS_THRESHOLD = 10000; 
  /** The set of closing braces recognized in most indenting operations. */ 
  public static final char[] CLOSING_BRACES = {'}', ')'};
  
  /*-------- FIELDS ----------*/
  
//  /** Whether a block indent operation is in progress on this document. */
//  private volatile boolean _indentInProgress = false;
  
  /** The reduced model of the document (stored in field _reduced) handles most of the document logic and keeps 
    * track of state.  This field together with _currentLocation function as a virtual object for purposes of 
    * synchronization.  All operations that access or modify this virtual object should be synchronized on _reduced.
    */
  public final ReducedModelControl _reduced = new ReducedModelControl();  // public only for locking purposes
  
  /** The absolute character offset in the document. Treated as part of the _reduced (model) for locking 
    * purposes. */
  protected volatile int _currentLocation = 0;
  
  /* The fields _queryCache, _offsetToQueries, and _cacheModified function as an extension of the reduced model. 
   * When enabled in blockIndent, this data structure caches calls to the reduced model to speed up indent performance.
   * Must be cleared every time the document is changed.  Use by calling _checkCache, _storeInCache, and _clearCache.
   * When _queryCache = null, the cache is disabled.
   */
  private volatile HashMap<Query, Object> _queryCache;
  
  /** Records the set of queries (as a list) for each offset. */
  private volatile SortedMap<Integer, List<Query>> _offsetToQueries;
  
  /** The instance of the indent decision tree used by Definitions documents. */
  private volatile Indenter _indenter;
  
  /* Saved here to allow the listener to be removed easily. This is needed to allow for garbage collection. */
  private volatile OptionListener<Integer> _listener1;
  private volatile OptionListener<Boolean> _listener2;
  
  /*-------- CONSTRUCTORS --------*/
  
  /** Constructor used in super calls from DefinitionsDocument and InteractionsDJDocument. */
  protected AbstractDJDocument() { 
    this(new Indenter(DrJava.getConfig().getSetting(INDENT_INC).intValue()));
  }
  
  /** Constructor used from anonymous test classes. 
   * @param indentLevel the indentation level
   */
  protected AbstractDJDocument(int indentLevel) { 
    this(new Indenter(indentLevel));
  }
  
  /** Constructor used to build a new document with an existing indenter.  
   * Used in tests and super calls from DefinitionsDocument and 
   * interactions documents. 
   * @param indenter the indenter to use for this document
   */
  protected AbstractDJDocument(Indenter indenter) { 
    _indenter = indenter;
    _queryCache = null;
    _offsetToQueries = null;
    _initNewIndenter();
//     System.err.println("AbstractDJDocument constructor with indent level " + indenter.getIndentLevel() 
//    + " invoked on " + this);
  }
  
  //-------- METHODS ---------//
  
  /** Get the indenter.
    * @return the indenter
    */
  private Indenter getIndenter() { return _indenter; }
  
  /** Get the indent level.
    * @return the indent level
    */
  public int getIndent() { return _indent; }
  
  /** Set the indent to a particular number of spaces.
    * @param indent the size of indent that you want for the document
    */
  public void setIndent(final int indent) {
    DrJava.getConfig().setSetting(INDENT_INC, indent);
    this._indent = indent;
  }
  
  protected void _removeIndenter() {
//    System.err.println("REMOVE INDENTER called");
    DrJava.getConfig().removeOptionListener(INDENT_INC, _listener1);
    DrJava.getConfig().removeOptionListener(AUTO_CLOSE_COMMENTS, _listener2);
  }
  
  /** Only called from within getIndenter(). */
  private void _initNewIndenter() {
    // Create the indenter from the config values
    
    final Indenter indenter = _indenter;
//    System.err.println("Installing Indent Option Listener for " + this);
    _listener1 = new OptionListener<Integer>() {
      public void optionChanged(OptionEvent<Integer> oce) {
//        System.err.println("Changing INDENT_INC for " + this + " to " + oce.value);
        indenter.buildTree(oce.value);
      }
    };
    
    _listener2 = new OptionListener<Boolean>() {
      public void optionChanged(OptionEvent<Boolean> oce) {
//        System.err.println("Reconfiguring indenter to use AUTO_CLOSE_COMMENTS = " + oce.value);
        indenter.buildTree(DrJava.getConfig().getSetting(INDENT_INC));
      }
    };
    
    DrJava.getConfig().addOptionListener(INDENT_INC, _listener1);
    DrJava.getConfig().addOptionListener(AUTO_CLOSE_COMMENTS, _listener2);
  }
  
  /** Create a set of normal endings, i.e., semi-colons and braces for the purposes of indenting.
    * @return the set of normal endings
    */
  protected static HashSet<String> _makeNormEndings() {
    HashSet<String> normEndings = new HashSet<String>();
    normEndings.add(";");
    normEndings.add("{");
    normEndings.add("}");
    normEndings.add("(");
    return  normEndings;
  }
  
  /** Set the specified keywords as keywords for syntax highlighting.
    * @param keywords keywords to highlight */
  public void setKeywords(Set<String> keywords) {
    _keywords.clear();
    _keywords.addAll(keywords);
  }
  
  /** Create a set of Java/GJ primitive types for special coloring.
    * @return the set of primitive types
    */
  protected static HashSet<String> _makePrimTypes() {
    final String[] words =  {
      "boolean", "char", "byte", "short", "int", "long", "float", "double", "void",
    };
    HashSet<String> prims = new HashSet<String>();
    for (String w: words) { prims.add(w); }
    return prims;
  }
  
  /** Return all highlight status info for text between start and end. This should collapse adjoining blocks with the
    * same status into one.  ONLY runs in the event thread.  Perturbs _currentLocation to improve performance.
    */
  public ArrayList<HighlightStatus> getHighlightStatus(int start, int end) {
    
    assert EventQueue.isDispatchThread();
    
    if (start == end) return new ArrayList<HighlightStatus>(0);
    ArrayList<HighlightStatus> v;
    
    setCurrentLocation(start);
    /* Now ask reduced model for highlight status for chars till end */
    v = _reduced.getHighlightStatus(start, end - start);
    
    /* Go through and find any NORMAL blocks. Within them check for keywords. */
    for (int i = 0; i < v.size(); i++) {
      HighlightStatus stat = v.get(i);
      if (stat.getState() == HighlightStatus.NORMAL) i = _highlightKeywords(v, i);
    }
    
    /* bstoler: Previously we moved back to the old location. This implementation choice severely slowed down 
     * rendering when scrolling because parts are rendered in order. Thus, if old location is 0, but now we've
     * scrolled to display 100000-100100, if we keep jumping back to 0 after getting every bit of highlight, it 
     * slows stuff down incredibly. */
    //setCurrentLocation(oldLocation);
    return v;
  }
  
  /** Distinguishes keywords from normal text in the given HighlightStatus element. Specifically, it looks to see
    * if the given text contains a keyword. If it does, it splits the HighlightStatus block into separate blocks
    * so that each keyword has its own block. This process identifies all keywords in the given block.
    * Note that the given block must have state NORMAL.  Only runs in the event thread.
    * @param v Vector with highlight info
    * @param i Index of the single HighlightStatus to check for keywords in
    * @return the index into the vector of the last processed element
    */
  private int _highlightKeywords(ArrayList<HighlightStatus> v, int i) {
    // Basically all non-alphanumeric chars are delimiters
    final HighlightStatus original = v.get(i);
    final String text;
    
    
    try { text = getText(original.getLocation(), original.getLength()); }
    catch (BadLocationException e) { throw new UnexpectedException(e); }
    
    // Because this text is not quoted or commented, we can use the simpler tokenizer StringTokenizer. We have 
    // to return delimiters as tokens so we can keep track of positions in the original string.
    StringTokenizer tokenizer = new StringTokenizer(text, delimiters, true);
    
    // start and length of the text that has not yet been put back into the vector.
    int start = original.getLocation();
    int length = 0;
    
    // Remove the old element from the vector.
    v.remove(i);
    
    // Index where we are in the vector. It's the location we would insert new things into.
    int index = i;
    
    boolean process;
    int state = 0;
    while (tokenizer.hasMoreTokens()) {
      String token = tokenizer.nextToken();
      
      //first check to see if we need highlighting
      process = false;
      if (_isType(token)) {
        //right now keywords incl prim types, so must put this first
        state = HighlightStatus.TYPE;
        process = true;
      } 
      else if (_keywords.contains(token)) {
        state = HighlightStatus.KEYWORD;
        process = true;
      } 
      else if (_isNum(token)) {
        state = HighlightStatus.NUMBER;
        process = true;
      }
      
      if (process) {
        // first check if we had any text before the token
        if (length != 0) {
          HighlightStatus newStat = new HighlightStatus(start, length, original.getState());
          v.add(index, newStat);
          index++;
          start += length;
          length = 0;
        }
        
        // Now pull off the keyword
        int keywordLength = token.length();
        v.add(index, new HighlightStatus(start, keywordLength, state));
        index++;
        // Move start to the end of the keyword
        start += keywordLength;
      }
      else {
        // This is not a keyword, so just keep accumulating length
        length += token.length();
      }
    }
    // Now check if there was any text left after the keywords.
    if (length != 0) {
      HighlightStatus newStat = new HighlightStatus(start, length, original.getState());
      v.add(index, newStat);
      index++;
      length = 0;
    }
    // return one before because we need to point to the last one we inserted
    return index - 1;
  }
  
  /** Checks to see if the current string is a number
   * @param x the string to check
   * @return true if x is a parseable number, i.e. either parsable as a double 
   *         or as a long after chopping off a possible trailing 'L' or 'l'
   */
  static boolean _isNum(String x) {
    try {
      Double.parseDouble(x);
      return true;
    }
<<<<<<< HEAD
    
=======

>>>>>>> b079b775
    catch (NumberFormatException e) {
      int radix = 10;
      int begin = 0;
      int end = x.length();
      int bits = 32;
<<<<<<< HEAD
      
=======

>>>>>>> b079b775
      if (end - begin > 1) {
        // string is not empty
        char ch = x.charAt(end-1);
        if ((ch=='l')||(ch=='L')) { // skip trailing 'l' or 'L'
          --end;
          bits = 64;  
        }
        if (end-begin>1) {
          // string is not empty
          if (x.charAt(0) == '0') { // skip leading '0' of octal or hexadecimal literal
            ++begin;
            radix = 8;
            if (end-begin>1) {
              // string is not empty
              ch = x.charAt(1);
              if ((ch=='x')||(ch=='X')) { // skip 'x' or 'X' from hexadecimal literal
                ++begin;
                radix = 16;
              }
              else if ((ch=='b')||(ch=='B')) { // skip 'b' or 'B' from binary literal
                ++begin;
                radix = 2;
              }
            }
          }
        }
      }
<<<<<<< HEAD
      
=======

>>>>>>> b079b775
      try {
        // BigInteger can parse hex numbers representing negative longs; Long can't
        java.math.BigInteger val = new java.math.BigInteger(x.substring(begin, end), radix);
        return (val.bitLength() <= bits);
      }
<<<<<<< HEAD
      
=======

>>>>>>> b079b775
      catch (NumberFormatException e2) {
        // Remove any underscores and try again
        StringBuilder sb = new StringBuilder();
        for (int idx = begin; idx < end; idx++) {
          char ch = x.charAt(idx);
          if (ch != '_') {
            sb.append(ch);
          }
        }
<<<<<<< HEAD
        
=======

>>>>>>> b079b775
        try {
          // BigInteger can parse hex numbers representing negative longs; Long can't
          java.math.BigInteger val = new java.math.BigInteger(sb.toString(), radix);
          return (val.bitLength() <= bits);
        }
<<<<<<< HEAD
        
=======

>>>>>>> b079b775
        catch (NumberFormatException e3) {
          return false;
        }
      }
    }
  }
  
  /** Checks to see if the current string is a type. A type is assumed to be 
   * a primitive type OR anything else that begins with a capitalized character
   * @param x the string to check
   * @return true if x is a type; false otherwise
   */
  private boolean _isType(String x) {
    if (_primTypes.contains(x)) return true;
    
    try { return Character.isUpperCase(x.charAt(0)); } 
    catch (IndexOutOfBoundsException e) { return false; }
  }
  
  /** Returns whether the given text only has spaces. 
   * @param text the text to check
   * @return true if text only has spaces; false otherwise
   */
  public static boolean hasOnlySpaces(String text) { return (text.trim().length() == 0); }
  
  /** Fire event that styles changed from current location to the end.
    * Right now we do this every time there is an insertion or removal.
    * Two possible future optimizations:
    * <ol>
    * <li>Only fire changed event if text other than that which was inserted
    *    or removed *actually* changed status. If we didn't changed the status
    *    of other text (by inserting or deleting unmatched pair of quote or
    *    comment chars), no change need be fired.
    * <li>If a change must be fired, we could figure out the exact end
    *    of what has been changed. Right now we fire the event saying that
    *    everything changed to the end of the document.
    * </ol>
    *
    * I don't think we'll need to do either one since it's still fast now.
    * I think this is because the UI only actually paints the things on the screen anyway.
    */
  protected abstract void _styleChanged(); 
  
  /** Add a character to the underlying reduced model. ASSUMEs _reduced lock is already held!
    * @param curChar the character to be added. */
  private void _addCharToReducedModel(char curChar) {
//    _clearCache(_currentLocation);  // redundant; already done in insertUpdate
    _reduced.insertChar(curChar);
  }
  
  /** Get the current location of the cursor in the document.  Unlike the usual swing document model, which is 
    * stateless, we maintain a cursor position within our implementation of the reduced model.  Only accessed
    * in the event thread.
    * @return where the cursor is as the number of characters into the document
    */
  public int getCurrentLocation() { return _currentLocation; }
  
  /** Change the current location of the document.  Only runs in the event thread.
    * @param loc the new absolute location 
    */
  public void setCurrentLocation(int loc) {
    if (loc < 0) {
      throw new UnexpectedException("Illegal location " + loc);  // was loc = 0
    }
    if (loc > getLength()) {
      throw new UnexpectedException("Illegal location " + loc); // was loc = getLength();
    }
    int dist = loc - _currentLocation;  // _currentLocation and _reduced can be updated asynchronously
    _currentLocation = loc;
    _reduced.move(dist);   // must call _reduced.move here; this._move changes _currentLocation
//    System.err.println("_setCurrentLocation(" + loc + ") executed");
  }
  
  /** Moves _currentLocation the specified distance.
    * Identical to _setCurrentLocation, except that input arg is relative rather than absolute and the new location
    * is bounds checked.  Only runs in the event thread.
    * @param dist the distance from the current location to the new location.
    */
  public void move(int dist) {
    int newLocation = _currentLocation + dist;
    if (0 <= newLocation && newLocation <= getLength()) {
      _reduced.move(dist);
      _currentLocation = newLocation;
    }
    else throw new IllegalArgumentException("AbstractDJDocument.move(" + dist + ") places the cursor at " + 
                                            newLocation + " which is out of range");
  } 
  
  /** Finds the match for the closing brace immediately to the left, assuming there is such a brace. On failure, 
    * returns -1.  Only runs in the event thread.
    * @return the relative distance backwards to the offset before the matching brace.
    */
  public int balanceBackward() { 
    int origPos = _currentLocation;
    try {
      if (_currentLocation < 2) return -1;
      char prevChar = _getText(_currentLocation - 1, 1).charAt(0);
//      Utilities.show("_currentLocation = " + _currentLocation + "; prevChar = '" + prevChar + "'");
      if (prevChar != '}' && prevChar != ')' && prevChar != ']') return -1;
      return _reduced.balanceBackward();
    }
    finally { setCurrentLocation(origPos); }
  }
  
  /** FindS the match for the open brace immediately to the right, assuming there is such a brace.  On failure, 
    * returns -1.  Only runs in event thread.
    * @return the relative distance forwards to the offset after the matching brace.
    */
  public int balanceForward() {
    int origPos = _currentLocation;
    try {
      if (_currentLocation == 0) return -1;
      char prevChar = _getText(_currentLocation - 1, 1).charAt(0);
//      System.err.println("_currentLocation = " + _currentLocation + "; prevChar = '" + prevChar + "'");
      if (prevChar != '{' && prevChar != '(' && prevChar != '[') return -1;
//      System.err.println("Calling _reduced.balanceForward()");
      return _reduced.balanceForward() ; 
    }
    finally { setCurrentLocation(origPos); }
  }
  
  /** This method is used ONLY inside of document Read Lock.  This method is UNSAFE in any other context!
    * @return The reduced model of this document.
    */
  public ReducedModelControl getReduced() { return _reduced; } 
  
  /** Assumes that read lock and reduced lock are already held. 
   * @param dist the relative distance
   * @return the state at dist
   */
  public ReducedModelState stateAtRelLocation(int dist) { return _reduced.moveWalkerGetState(dist); }
  
  /** Assumes that read lock and reduced lock are already held. */
  public ReducedModelState getStateAtCurrent() { 
    /* */ assert Utilities.TEST_MODE || EventQueue.isDispatchThread();
    return _reduced.getStateAtCurrent(); 
  }
  
  /** Assumes that read lock and reduced lock are already held. */
  public void resetReducedModelLocation() { _reduced.resetLocation(); }
  
  /** Searching backwards, finds the position of the enclosing brace of specified type.  Ignores comments.  Only runs in
    * event thread.  TODO: implement this method by iterating getEnclosingBrace until brace of specified form is found
    * @param pos Position to start from
    * @param opening opening brace character
    * @param closing closing brace character
    * @return position of enclosing brace, or ERROR_INDEX (-1) if beginning
    * of document is reached.
    */
  public int findPrevEnclosingBrace(final int pos, final char opening, final char closing) throws BadLocationException {
    
    // assert EventQueue.isDispatchThread();
    // Check cache
    final Query key = new Query.PrevEnclosingBrace(pos, opening, closing);
    final Integer cached = (Integer) _checkCache(key);
    if (cached != null) return cached.intValue();
    
    if (pos >= getLength() || pos <= 0) { return -1; }
    
    final char[] delims = {opening, closing};
    int reducedPos = pos;
    int i;  // index of for loop below
    int braceBalance = 0;
    
    String text = getText(0, pos);
    
    final int origPos = _currentLocation;
    // Move reduced model to location pos
    setCurrentLocation(pos);  // reduced model points to pos == reducedPos
    
    // Walk backwards from specificed position
    for (i = pos - 1; i >= 0; i--) {
      /* Invariant: reduced model points to reducedPos, text[i+1:pos] contains no valid delims, 
       * 0 <= i < reducedPos <= pos */
      
      if (match(text.charAt(i), delims)) {
        // Move reduced model to walker's location
        setCurrentLocation(i);  // reduced model points to i
        reducedPos = i;          // reduced model points to reducedPos
        
        // Check if matching char should be ignored because it is within a comment, 
        // quotes, or ignored paren phrase
        if (isShadowed()) continue;  // ignore matching char 
        else {
          // found valid matching char
          if (text.charAt(i) == closing) ++braceBalance;
          else {
            if (braceBalance == 0) break; // found our opening brace
            --braceBalance;
          }
        }
      }
    }
    
    /* Invariant: same as for loop except that -1 <= i <= reducedPos <= pos */
    
    setCurrentLocation(origPos);    // Restore the state of the reduced model;
    
    if (i == -1) reducedPos = -1; // No matching char was found
    _storeInCache(key, reducedPos, pos - 1);
    
    // Return position of matching char or ERROR_INDEX (-1) 
    return reducedPos;  
  }
  
  /** @return true iff _currentLocation is inside comment pr string. */
  public boolean isShadowed() { return _reduced.isShadowed(); }
  
  /** @param pos the position to check 
    * @return true iff specified pos is inside comment pr string. 
    */
  public boolean isShadowed(int pos) {
    int origPos = _currentLocation;
    setCurrentLocation(pos);
    boolean result = isShadowed();
    setCurrentLocation(origPos);
    return result;
  }
  
  /** Searching forward, finds the position of the enclosing brace, which may be a pointy bracket. NB: ignores comments.
    * Only runs in event thread.
    * @param pos Position to start from
    * @param opening opening brace character
    * @param closing closing brace character
    * @return position of enclosing brace, or ERROR_INDEX (-1) if beginning of document is reached.
    */
  public int findNextEnclosingBrace(final int pos, final char opening, final char closing) throws BadLocationException {
    assert EventQueue.isDispatchThread();
    
    // Check cache
    final Query key = new Query.NextEnclosingBrace(pos, opening, closing);
    final Integer cached = (Integer) _checkCache(key);
    
    if (cached != null) return cached.intValue();
    if (pos >= getLength() - 1) { return -1; }
    
    final char[] delims = {opening, closing};
    int reducedPos = pos;
    int i;  // index of for loop below
    int braceBalance = 0;
    
    String text = getText();
    
    final int origPos = _currentLocation;
    // Move reduced model to location pos
    setCurrentLocation(pos);  // reduced model points to pos == reducedPos
    
    // Walk forward from specificed position
    for (i = pos + 1; i < text.length(); i++) {
      /* Invariant: reduced model points to reducedPos, text[pos:i-1] contains no valid delims, 
       * pos <= reducedPos < i <= text.length() */
      
      if (match(text.charAt(i),delims)) {
        // Move reduced model to walker's location
        setCurrentLocation(i);  // reduced model points to i
        reducedPos = i;          // reduced model points to reducedPos
        
        // Check if matching char should be ignored because it is within a comment, quotes, or ignored paren phrase
        if (isShadowed()) continue;  // ignore matching char 
        else {
          // found valid matching char
          if (text.charAt(i) == opening) ++braceBalance;
          else {
            if (braceBalance == 0) break; // found our closing brace
            --braceBalance;
          }
        }
      }
    }
    
    /* Invariant: same as for loop except that pos <= reducedPos <= i <= text.length() */
    
    setCurrentLocation(origPos);    // Restore the state of the reduced model;
    
    if (i == text.length()) reducedPos = -1; // No matching char was found
    _storeInCache(key, reducedPos, reducedPos);
    // Return position of matching char or ERROR_INDEX (-1)     
    return reducedPos;  
  }
  
  /** Searching backwards, finds the position of the first character that is one of the given delimiters.  Does
    * not look for delimiters inside bracketed phrases (e.g., skips semicolons used inside for statements.).  
    * Bracketed phrases exclude those ending a delimiter (e.g., '}' if a delimiter).
    * NB: ignores comments.
    * @param pos Position to start from
    * @param delims array of characters to search for
    * @return position of first matching delimiter, or ERROR_INDEX (-1) if beginning of document is reached.
    */
  public int findPrevDelimiter(int pos, char[] delims) throws BadLocationException {
    return findPrevDelimiter(pos, delims, true);
  }
  
  /** Searching backwards, finds position of first character that is a given delimiter, skipping over balanced braces
    * if so instructed.  Does not look for delimiters inside a brace phrase if skipBracePhrases is true.  Ignores
    * comments.  Only runs in event thread.
    * @param pos Position to start from
    * @param delims array of characters to search for
    * @param skipBracePhrases whether to look for delimiters inside brace phrases
    * @return position of first matching delimiter, or ERROR_INDEX (-1) if beginning of document is reached.
    */
  public int findPrevDelimiter(final int pos, final char[] delims, final boolean skipBracePhrases)
    throws BadLocationException {
    
    /* */ assert Utilities.TEST_MODE || EventQueue.isDispatchThread();
    
    // Check cache
    final Query key = new Query.PrevDelimiter(pos, delims, skipBracePhrases);
    final Integer cached = (Integer) _checkCache(key);
    if (cached != null) {
//      System.err.println(cached.intValue() + " found in cache");
      return cached.intValue();
    }
    
    int reducedPos = pos;
    int i;  // index for for loop below
    int lineStartPos = _getLineStartPos(pos);
    if (lineStartPos < 0) lineStartPos = 0;
    
    if (lineStartPos >= pos) i = lineStartPos - 1;  // the line containing pos is empty  
    else { 
      assert lineStartPos < pos;
      String line = getText(lineStartPos, pos - lineStartPos);  // the line containing pos
      final int origPos = _currentLocation;
      
      // Walk backwards from specificed position, scanning current line for a delimiter
      for (i = pos - 1; i >= lineStartPos; i--) {
        /* Invariant: reduced model points to reducedPos, text[i+1:pos] contains no valid delims, 
         * 0 <= i < reducedPos <= pos */
        // Move reduced model to location pos
        int irel = i - lineStartPos;
        setCurrentLocation(i);  // reduced model points to i
        if (isShadowed() || isCommentOpen(line, irel)) {
//            System.err.println(text.charAt(i) + " at pos " + i + " is shadowed");
          continue;
        }
        char ch = line.charAt(irel);
        
        if (match(ch, delims) /* && ! isShadowed() && (! skipParenPhrases || ! posInParenPhrase())*/) {
          reducedPos = i;    // record valid match                                                                              
          break;
        }
        
        if (skipBracePhrases && match(ch, CLOSING_BRACES) ) {  // note that delims have already been matched
//            Utilities.show("closing bracket is '" + ch + "' at pos " + i);
          setCurrentLocation(i + 1); // move cursor immediately to right of ch (a brace)
//            Utilities.show("_currentLocation = " + _currentLocation);
          int dist = balanceBackward();  // bypasses redundant read locking
          if (dist == -1) { // if braces do not balance, return failure
            i = -1;
//              Utilities.show("dist = " + dist + " No matching brace found");
            break;
          }
          assert dist > 0;
//            Utilities.show("text = '" + getText(i + 1 - dist, dist) + "' dist = " + dist + " matching bracket is '" 
//            + text.charAt(i) + "' at pos " + i);
          setCurrentLocation(i + 1 - dist);  // skip over balanced brace text, decrementing _currentLocation
          i = _currentLocation;
          // Decrementing i skips over matching brace; could skip back into text preceding current line
          continue;
        }
      }  // end for
      
      setCurrentLocation(origPos);    // Restore the state of the reduced model;
    } // end processing of text on same line as pos
    
    /* Invariant: same as for loop except that lineStartPos-1 <= i <= reducedPos <= pos && 0 <= reducedPos */
    
    if (i < lineStartPos) {  // No matching char was found on line containing pos; must look at preceding text
      if (i <= 0) reducedPos = -1;  // No preceding text left to search
      else reducedPos = findPrevDelimiter(i, delims, skipBracePhrases); 
    }
    
    _storeInCache(key, reducedPos, pos - 1);
//      Utilities.show("findPrevDelimiter returning " + reducedPos);
    
    // Return position of matching char or ERROR_INDEX (-1) 
    return reducedPos;  
  }
  
  private static boolean match(char c, char[] delims) {
    for (char d : delims) { if (c == d) return true; } // Found matching delimiter
    return false;
  }
  
  /** This function finds the given character in the same statement as the 
   * given position, and before the given position.  
   * It is used by QuestionExistsCharInStmt and QuestionExistsCharInPrevStmt.
   *
   * @param findChar the character to find
   * @param position the position at which to stop searching
   * @return true if found; false otherwise
   */
  public boolean findCharInStmtBeforePos(char findChar, int position) {
    
    /* */ assert Utilities.TEST_MODE || EventQueue.isDispatchThread();
    
    if (position == -1) {
      String msg = 
        "Argument endChar to QuestionExistsCharInStmt must be a char that exists on the current line.";
      throw new UnexpectedException(new IllegalArgumentException(msg));
    }
    
    char[] findCharDelims = {findChar, ';', '{', '}'};
    int prevFindChar;
    
    // Find the position of the preceding occurrence findChar position (looking in paren phrases as well)
    boolean found;
    
    try {
      prevFindChar = this.findPrevDelimiter(position, findCharDelims, false);
      
      if ((prevFindChar == -1) || (prevFindChar < 0)) return false; // no such char
      
      // Determine if prevFindChar is findChar or the end of statement delimiter
      String foundString = getText(prevFindChar, 1);
      char foundChar = foundString.charAt(0);
      found = (foundChar == findChar);
    }
    catch (Throwable t) { throw new UnexpectedException(t); }
    return found;
  }
  
//  /** Finds the position of the first non-whitespace, non-comment character before pos.  Skips comments and all 
//    * whitespace, including newlines.
//    * @param pos Position to start from
//    * @param whitespace chars considered as white space
//    * @return position of first non-whitespace character before pos OR ERROR_INDEX (-1) if no such char
//    */
//  public int findPrevCharPos(int pos, char[] whitespace) throws BadLocationException {
//    return _findPrevCharPos(pos, whitespace); }
//  }
  
  /** Finds the position of the first non-whitespace, non-comment character 
   * before pos.  Skips comments and all whitespace, including newlines.
   * 
   * @param pos Position to start from
   * @param whitespace chars considered as white space
   * @return position of first non-whitespace character before pos OR ERROR_INDEX (-1) if no such char
   * @throws BadLocationException if attempts to reference an invalid location
   */
  public int _findPrevCharPos(final int pos, final char[] whitespace) throws BadLocationException {
    
    /* */ assert Utilities.TEST_MODE || EventQueue.isDispatchThread();
    
    // Check cache
    final Query key = new Query.PrevCharPos(pos, whitespace);
    final Integer cached = (Integer) _checkCache(key);
    if (cached != null)  return cached.intValue();
    
    int reducedPos = pos;
    int i = pos - 1;
    String text;
    text = getText(0, pos); 
    
    final int oldPos = _currentLocation;
    // Move reduced model to location reducedPpos
    setCurrentLocation(reducedPos);
    
    // Walk backward from specified position
    
    while (i >= 0) { 
      /* Invariant: reduced model points to reducedPos, 0 <= i < reducedPos <= pos, 
       * text[i+1:pos-1] contains invalid chars */
      
      if (match(text.charAt(i), whitespace)) {
        // ith char is whitespace
        i--;
        continue;
      }
      
      // Found a non-whitespace char;  move reduced model to location i
      setCurrentLocation(i);
      reducedPos = i;                  // reduced model points to i == reducedPos
      
      // Check if matching char is within a comment (not including opening two characters)
      if ((_reduced.getStateAtCurrent().equals(INSIDE_LINE_COMMENT)) ||
          (_reduced.getStateAtCurrent().equals(INSIDE_BLOCK_COMMENT))) {
        i--;
        continue;
      }
      
      if (i > 0 && _isStartOfComment(text, i - 1)) { /* char i is second character in opening comment marker */  
        // Move i past the first comment character and continue searching
        i = i - 2;
        continue;
      }
      
      // Found valid previous character
      break;
    }
    
    /* Exit invariant same as for loop except that i <= reducedPos because at break i = reducedPos */
    setCurrentLocation(oldPos);
    
    int result = reducedPos;
    if (i < 0) result = -1;
    _storeInCache(key, result, pos - 1);
    return result;
  }
  
  /** Checks the query cache for a stored value.  
   * Returns the value if it has been cached, or null otherwise. Calling 
   * convention for keys: methodName:arg1:arg2.
   *
   * @param key Name of the method and arguments
   * @return the object in the cache associated with key; null if not in the cache.
   */
  protected Object _checkCache(final Query key) {
    if (_queryCache == null) return null;
    return _queryCache.get(key); 
  }
  
  /** Stores the given result in the helper method cache. 
   * Query classes define equality structurally.
   *
   * @param query  A canonical description of the query
   * @param answer  The answer returned for the query
   * @param offset  The offset bounding the right edge of the text on which 
   *                the query depends; if (0:offset) in the document is 
   *                unchanged, the query should return the same answer.
   */
  protected void _storeInCache(final Query query, final Object answer, final int offset) {
    if (_queryCache == null) return;
    _queryCache.put(query, answer);
    _addToOffsetsToQueries(query, offset);
  }
  
  /** Clears the memozing cache of queries with offset {@literal >=} than 
   * specified value.  Should be called every time the document is modified. 
   * @param offset the offset beyond which to clear
   */
  protected void _clearCache(int offset) {
    if (_queryCache == null) return;
    
    if (offset <= 0) {
      _queryCache.clear();
      _offsetToQueries.clear();
      return;
    }
    // The Integer[] copy of the key set is required to avoid ConcurrentModifiationExceptions.  Ugh!
    Integer[] deadOffsets = _offsetToQueries.tailMap(offset).keySet().toArray(new Integer[0]);
    for (int i: deadOffsets) {
      for (Query query: _offsetToQueries.get(i)) _queryCache.remove(query);  // remove query entry from cache
      _offsetToQueries.remove(i);   // remove query bucket for i from offsetToQueries table
    }
  }
  
  /** Add {@literal <query,offset>} pair to _offsetToQueries map. 
   * Assumes lock on _queryCache is already held.
   * @param query the query
   * @param offset the offset
   */
  private void _addToOffsetsToQueries(final Query query, final int offset) {
    List<Query> selectedQueries = _offsetToQueries.get(offset);
    if (selectedQueries == null) {
      selectedQueries = new LinkedList<Query>();
      _offsetToQueries.put(offset, selectedQueries);
    }
    selectedQueries.add(query);
  }
  
  /** Default indentation - uses OTHER flag and no progress indicator.  Assume write lock is already held.
    * @param selStart the offset of the initial character of the region to indent
    * @param selEnd the offset of the last character of the region to indent
    */
  public void indentLines(int selStart, int selEnd) {
    assert Utilities.TEST_MODE || EventQueue.isDispatchThread();
    try { indentLines(selStart, selEnd, Indenter.IndentReason.OTHER, null); }
    catch (OperationCanceledException oce) {
      // Indenting without a ProgressMonitor should never be cancelled!
      throw new UnexpectedException(oce);
    }
  }
  
  /** Parameterized indentation for special-case handling.  If selStart == selEnd, then the line containing the
    * currentLocation is indented.  The values of selStart and selEnd are ignored!
    * 
    * @param selStart the offset of the initial character of the region to indent
    * @param selEnd the offset of the last character of the region to indent
    * @param reason a flag from {@link Indenter} to indicate the reason for the indent
    *        (indent logic may vary slightly based on the trigger action)
    * @param pm used to display progress, null if no reporting is desired
    */
  public void indentLines(int selStart, int selEnd, Indenter.IndentReason reason, ProgressMonitor pm)
    throws OperationCanceledException {
    
    assert Utilities.TEST_MODE || EventQueue.isDispatchThread();
    
    // Begins a compound edit.
    // int key = startCompoundEdit(); // commented out in connection with the FrenchKeyBoard Fix
    
    try {
      if (selStart == selEnd) {  // single line to indent
//          Utilities.showDebug("selStart = " + selStart + " currentLocation = " + _currentLocation);
        Position oldPosition = createUnwrappedPosition(_currentLocation);
        int lineStart = _getLineStartPos(selStart);
        if (lineStart <  0) lineStart = 0;  // selStart on first line
        setCurrentLocation(lineStart);
        // Indent, updating current location if necessary.
//          Utilities.showDebug("Indenting line at offset " + selStart);
        _indentLine(reason);
        
        setCurrentLocation(oldPosition.getOffset()); // moves currentLocation back to original offset on line
        if (onlySpacesBeforeCurrent()) move(_getWhiteSpace());  // passes any additional spaces before firstNonWS
      }
      else _indentBlock(selStart, selEnd, reason, pm);
    }
    catch (BadLocationException e) { throw new UnexpectedException(e); }
    
    // Ends the compound edit.
    //endCompoundEdit(key);   //Changed to endLastCompoundEdit in connection with the FrenchKeyBoard Fix
    endLastCompoundEdit();
  }
  
  /** Indents the lines between and including the lines containing points 
   * start and end.  Only runs in event thread.
   *
   * @param start Position in document to start indenting from
   * @param end Position in document to end indenting at
   * @param reason a flag from {@link Indenter} to indicate the reason for the indent
   *        (indent logic may vary slightly based on the trigger action)
   * @param pm used to display progress, null if no reporting is desired
   * @throws OperationCanceledException if the operation was canceled
   * @throws BadLocationException if attempts to reference an invalid location
   */
  private void _indentBlock(final int start, final int end, Indenter.IndentReason reason, ProgressMonitor pm)
    throws OperationCanceledException, BadLocationException {
    
    // Set up the query cache;
    _queryCache = new HashMap<Query, Object>(INIT_CACHE_SIZE);
    _offsetToQueries = new TreeMap<Integer, List<Query>>();
    
    // Keep marker at the end. This Position will be the correct endpoint no matter how we change 
    // the doc doing the indentLine calls.
    final Position endPos = this.createUnwrappedPosition(end);
    // Iterate, line by line, until we get to/past the end
    int walker = start;
//    _indentInProgress = true;
    while (walker < endPos.getOffset()) {
      setCurrentLocation(walker);
      // Keep pointer to walker position that will stay current regardless of how indentLine changes things
      Position walkerPos = this.createUnwrappedPosition(walker);
      // Indent current line
      // We ignore current location info from each line, because it probably doesn't make sense in a block context.
      _indentLine(reason);  // this operation is atomic; boolean result is discarded
      // Move back to walker spot
      setCurrentLocation(walkerPos.getOffset());
      walker = walkerPos.getOffset();
      
      if (pm != null) {
        pm.setProgress(walker); // Update ProgressMonitor.
        if (pm.isCanceled()) throw new OperationCanceledException(); // Check for cancel button-press.
      }
      
      // Adding 1 makes us point to the first character AFTER the next newline. We don't actually move the
      // location yet. That happens at the top of the loop, after we check if we're past the end. 
      walker += _reduced.getDistToNextNewline() + 1;
//      _indentInProgress = false;
    }
    
    // disable the query cache
    _queryCache = null;
    _offsetToQueries = null;
  }
  
  /** Indents a line using the Indenter.  Public ONLY for testing purposes. 
   * @param reason the reason to indent
   */
  public void _indentLine(Indenter.IndentReason reason) { getIndenter().indent(this, reason); }
  
  /** Returns the "intelligent" beginning of line.  If currPos is to the right of the first 
    * non-whitespace character, the position of the first non-whitespace character is returned.  
    * If currPos is at or to the left of the first non-whitespace character, the beginning of
    * the line is returned.
    * @param currPos A position on the current line
    */
  public int getIntelligentBeginLinePos(int currPos) throws BadLocationException {
    /* */ assert Utilities.TEST_MODE || EventQueue.isDispatchThread();
    
    String prefix;
    int firstChar;
    firstChar = _getLineStartPos(currPos);
    prefix = getText(firstChar, currPos-firstChar);
    
    // Walk through string until we find a non-whitespace character
    int i;
    int len = prefix.length();
    
    for (i = 0; i < len; i++ ) { if (! Character.isWhitespace(prefix.charAt(i))) break; }
    
    // If we found a non-WS char left of curr pos, return it
    if (i < len) {
      int firstRealChar = firstChar + i;
      if (firstRealChar < currPos) return firstRealChar;
    }
    // Otherwise, return the beginning of the line
    return firstChar;
  }
  
  /** Returns the number of blanks in the indent prefix for the start of the statement identified by pos assuming
    * statement is already properly indented.  Uses a default set of delimiters. (';', '{', '}') and a default set
    * of whitespace characters (' ', '\t', n', ',')
    * @param pos Cursor position
    */
  public int _getIndentOfCurrStmt(int pos) {
    char[] delims = {';', '{', '}'};
    char[] whitespace = {' ', '\t', '\n', ','};
    return _getIndentOfCurrStmt(pos, delims, whitespace);
  }
  
  /** Returns the number of blanks in the indent prefix of the start of the statement identified by pos assuming
    * statement is already properly indented.  Uses a default set of whitespace characters: {' ', '\t', '\n', ','}
    * @param pos Cursor position
    */
  public int _getIndentOfCurrStmt(int pos, char[] delims) {
    char[] whitespace = {' ', '\t', '\n',','};
    return _getIndentOfCurrStmt(pos, delims, whitespace);
  }
  
  /** Returns the number of blanks in the indent prefix of the start of the statement identified by pos,
    * assuming that the statement is already properly indented
    * @param pos  the position identifying the current statement
    * @param delims  delimiter characters denoting end of statement
    * @param whitespace  characters to skip when looking for beginning of next statement
    */
  public int _getIndentOfCurrStmt(final int pos, final char[] delims, final char[] whitespace)  {
    assert Utilities.TEST_MODE || EventQueue.isDispatchThread();
    
    try {
      // Check cache
      int lineStart = _getLineStartPos(pos);  // returns 0 for initial line
      
      final Query key = new Query.IndentOfCurrStmt(lineStart, delims, whitespace);
      final Integer cached = (Integer) _checkCache(key);
      if (cached != null) return cached;  // relying on auto-unboxing
      
      // Find the previous delimiter (typically an enclosing brace or closing symbol) skipping over balanced braces
      // that are not delims
      boolean reachedStart = false;
      int prevDelim = findPrevDelimiter(lineStart, delims, /* skipBracePhrases */ true);
      
      if (prevDelim == -1) reachedStart = true; // no delimiter found
      
      // From the previous delimiter or start, find the next non-whitespace character (skips over blank lines)
      int nextNonWSChar;
      if (reachedStart) nextNonWSChar = getFirstNonWSCharPos(0);
      else nextNonWSChar = getFirstNonWSCharPos(prevDelim + 1, whitespace, false);
      
      // If the end of the document was reached
      if (nextNonWSChar == -1) nextNonWSChar = getLength();
      
      // The following statement looks right; otherwise, the indenting of the current line depends on how it is indented
//        if (nextNonWSChar >= lineStart) nextNonWSChar = prevDelim;  
      
      // Get the start of the line of the non-ws char
      int newLineStart = _getLineStartPos(nextNonWSChar);
      
      // Get the position of the first non-ws character on this line (or end of line if no such char
      int firstNonWS = _getLineFirstCharPos(newLineStart);
      int wSPrefix = firstNonWS - newLineStart;
      _storeInCache(key, wSPrefix, Math.max(pos - 1, firstNonWS));  // relying on autoboxing
      return wSPrefix;
    }
    catch(BadLocationException e) { throw new UnexpectedException(e); }
//    Utilities.show("getIdentCurrStmt(...) call completed");     
  }
  
// Not current used.
//  /** Gets the white space prefix preceding the first non-blank/tab character on the line identified by pos. 
//    * Assumes that line has nonWS character.
//    */
//  public String getWSPrefix(int pos) {
//  assert EventQueue.isDispatchThread();
//    try {
//        
//        // Get the start of this line
//        int lineStart = _getLineStartPos(pos);
//        // Get the position of the first non-ws character on this line
//        int firstNonWSPos = _getLineFirstCharPos(pos);
//        return StringOps.getBlankString(firstNonWSPos - lineStart);
//    }
//    catch(BadLocationException e) { throw new UnexpectedException(e); }
//  }
  
  /** Determines if the given character exists on the line where the given cursor position is.  Does not search
    * inside quotes or comments. <b>Does not work if character being searched for is a '/' or a '*'</b>.  Only
    * read lock is already held.
    * @param pos Cursor position
    * @param findChar Character to search for
    * @return true if this node's rule holds.
    */
  public int findCharOnLine(final int pos, final char findChar) {
    
    /* */ assert Utilities.TEST_MODE || EventQueue.isDispatchThread();  // violated in some unit tests
    
    // Check cache
    final Query key = new Query.CharOnLine(pos, findChar);
    final Integer cached = (Integer) _checkCache(key);
    if (cached != null) return cached.intValue();
    
    int i;
    int matchIndex; // absolute index of matching character 
    
    try {
      final int oldPos = _currentLocation;
      int lineStart = _getLineStartPos(pos);
      int lineEnd = _getLineEndPos(pos);
      String lineText = getText(lineStart, lineEnd - lineStart);
      i = lineText.indexOf(findChar, 0);
      matchIndex = i + lineStart;
      
      while (i != -1) { // match found
        /* Invariant: reduced model points to original location (here), lineText[0:i-1] does not contain valid 
         *            findChar, lineText[i] == findChar which may or may not be valid. */
        
        // Move reduced model to location of ith char
        setCurrentLocation(matchIndex);  // move reduced model to location matchIndex
        
        // Check if matching char is in comment or quotes
        if (_reduced.getStateAtCurrent().equals(FREE)) break; // found matching char
        
        // matching character is not valid, try again
        i = lineText.indexOf(findChar, i+1);
      }
      setCurrentLocation(oldPos);  // restore old position
      
      if (i == -1) matchIndex = -1;
      _storeInCache(key, matchIndex, Math.max(pos - 1, matchIndex));
    }
    catch (BadLocationException e) { throw new UnexpectedException(e); }
    
    return matchIndex;
  }
  
  /** Returns the absolute position of the beginning of the current line.  (Just after most recent newline, or 0.) 
    * Doesn't ignore comments.
    * @param pos Any position on the current line
    * @return position of the beginning of this line
    */
  public int _getLineStartPos(final int pos) {
    
    /* */ assert Utilities.TEST_MODE || EventQueue.isDispatchThread();
    
    if (pos < 0 || pos > getLength()) return -1;
    // Check cache
    final Query key = new Query.LineStartPos(pos);
    final Integer cached = (Integer) _checkCache(key);
    if (cached != null) return cached.intValue();
    
    final int oldPos = _currentLocation;
    setCurrentLocation(pos);
    int dist = _reduced.getDistToStart(0);
    setCurrentLocation(oldPos);
    
    int newPos = 0;
    if (dist >= 0)  newPos = pos - dist;
    _storeInCache(key, newPos, pos - 1);
    return newPos;  // may equal 0
  }
  
  /** Returns the absolute position of the end of the current line.  (At the next newline, or the end of the document.)
    * @param pos Any position on the current line
    * @return position of the end of this line
    */
  public int _getLineEndPos(final int pos) {
    
    /* */ assert Utilities.TEST_MODE || EventQueue.isDispatchThread();
    
    if (pos < 0 || pos > getLength()) return -1;
    
    // Check cache
    final Query key = new Query.LineEndPos(pos);
    final Integer cached = (Integer) _checkCache(key);
    if (cached != null) return cached.intValue();
    
    int dist, newPos;
    
    final int oldPos = _currentLocation;
    setCurrentLocation(pos);
    dist = _reduced.getDistToNextNewline();
    setCurrentLocation(oldPos);
    
    newPos = pos + dist;
    assert newPos == getLength() || _getText(newPos, 1).charAt(0) == newline;
    _storeInCache(key, newPos, newPos);
    return newPos;
  }
  
  /** Returns the absolute position of the first non-blank/tab character on the current line including comment text or
    * the end of the line if no non-blank/tab character is found.
    * TODO: get rid of tab character references in AbstractDJDocument and related files and prevent insertion of tabs
    * @param pos position on the line
    * @return position of first non-blank/tab character on this line, or the end of the line if no non-blank/tab 
    *         character is found.
    */
  public int _getLineFirstCharPos(final int pos) {
    
    /* */ assert Utilities.TEST_MODE || EventQueue.isDispatchThread();
    
    // Check cache
    final Query key = new Query.LineFirstCharPos(pos);
    final Integer cached = (Integer) _checkCache(key);
    if (cached != null)  return cached.intValue();
    
    final int startLinePos = _getLineStartPos(pos);
    final int endLinePos = _getLineEndPos(pos);
    int nonWSPos = endLinePos;
    
    // Get all text on this line and search for first nonWS char
    String text = _getText(startLinePos, endLinePos - startLinePos);
    int walker = 0;
    while (walker < text.length()) {
      if (text.charAt(walker) == ' ' || text.charAt(walker) == '\t') walker++;
      else {
        nonWSPos = startLinePos + walker;
        break;
      }
    }
    _storeInCache(key, nonWSPos, Math.max(pos - 1, nonWSPos));
    return nonWSPos;  // may equal lineEndPos
  }
  
  /** Finds the position of the first non-whitespace character after pos. NB: Skips comments and all whitespace, 
    * including newlines.
    * @param pos Position to start from
    * @return position of first non-whitespace character after pos, or ERROR_INDEX (-1) if end of document is reached
    */
  public int getFirstNonWSCharPos(int pos) throws BadLocationException {
    char[] whitespace = {' ', '\t', '\n'};
    return getFirstNonWSCharPos(pos, whitespace, false);
  }
  
  /** Similar to the single-argument version, but allows including comments.
    * @param pos Position to start from
    * @param acceptComments if true, find non-whitespace chars in comments
    * @return position of first non-whitespace character after pos,
    * or ERROR_INDEX (-1) if end of document is reached
    */
  public int getFirstNonWSCharPos(int pos, boolean acceptComments) throws BadLocationException {
    char[] whitespace = {' ', '\t', '\n'};
    return getFirstNonWSCharPos(pos, whitespace, acceptComments);
  }
  
  /** Finds the position of the first non-whitespace character after pos. 
   * NB: Skips comments and all whitespace, including newlines.
   *
   * @param pos Position to start from
   * @param whitespace array of whitespace chars to ignore
   * @param acceptComments if true, find non-whitespace chars in comments
   * @return position of first non-whitespace character after pos, or 
   *         ERROR_INDEX (-1) if end of document is reached
   * @throws BadLocationException if attempts to reference an invalid location
   */
  public int getFirstNonWSCharPos(final int pos, final char[] whitespace, final boolean acceptComments) throws 
    BadLocationException {
    
    /* */ assert Utilities.TEST_MODE || EventQueue.isDispatchThread();
    
    // Check cache
    final Query key = new Query.FirstNonWSCharPos(pos, whitespace, acceptComments);
    final Integer cached = (Integer) _checkCache(key);
    if (cached != null)  return cached.intValue();
    
    final int docLen = getLength();
    final int origPos = _currentLocation;
    final int endPos = _getLineEndPos(pos);
    
    String line = getText(pos, endPos - pos);   // Get text from pos to end of line
    setCurrentLocation(pos);  // Move reduced model to location pos
    try {
      int i = pos;
      int reducedPos = pos;
      // Walk forward from specificed position
      while (i < endPos) {
        
        // Check if character is whitespace
        if (match(line.charAt(i-pos), whitespace)) {
          i++;
          continue;
        }
        // Found a non whitespace character
        // Move reduced model to walker's location for subsequent processing
        setCurrentLocation(i);  // reduced model points to location i
        reducedPos = i;
        
        // Check if non-ws char is within comment and if we want to ignore them.
        if (! acceptComments &&
            ((_reduced.getStateAtCurrent().equals(INSIDE_LINE_COMMENT)) ||
             (_reduced.getStateAtCurrent().equals(INSIDE_BLOCK_COMMENT)))) {
          i++;  // TODO: increment i to skip over entire comment
          continue;
        }
        
        // Check if non-ws char is part of comment opening bracket and if we want to ignore them
        if (! acceptComments && _isStartOfComment(line, i - pos)) {
          // ith char is first char in comment open market; skip past this marker and continue searching
          i = i + 2;  // TODO: increment i to skip over entire comment
          continue;
        }
        
        // Return position of matching char
        _storeInCache(key, reducedPos, reducedPos);  // Cached answer depends only on text(0:reducedPos]
//          _setCurrentLocation(origPos);
        return reducedPos;
      }
      
      // No matching char found on this line
      if (endPos + 1 >= docLen) { // No matching char found in doc
        _storeInCache(key, -1, Integer.MAX_VALUE);  // Any change to the document invalidates this result!
//          _setCurrentLocation(origPos);
        return -1;
      }
    }
    finally { setCurrentLocation(origPos); }  // restore _currentLocation
    
    // Search through remaining lines of document; recursion depth is bounded by number of blank lines following pos
    return getFirstNonWSCharPos(endPos + 1, whitespace, acceptComments);
  }
  
  public int _findPrevNonWSCharPos(int pos) throws BadLocationException {
    char[] whitespace = {' ', '\t', '\n'};
    return _findPrevCharPos(pos, whitespace);
  }
  
  /** Helper method for getFirstNonWSCharPos Determines whether the current 
   * character is the start of a comment: "/*" or "//"
   *
   * @param text the text to check
   * @param pos the position within text to check
   * @return true if the current character is the start of a comment; false otherwise
   */
  protected static boolean _isStartOfComment(String text, int pos) {
    char currChar = text.charAt(pos);
    if (currChar == '/') {
      try {
        char afterCurrChar = text.charAt(pos + 1);
        if ((afterCurrChar == '/') || (afterCurrChar == '*'))  return true;
      } catch (StringIndexOutOfBoundsException e) { }
    }
    return false;
  }
  
  // Never used
//  /** Determines if _currentLocation is the start of a comment. */
//  private boolean _isStartOfComment(int pos) { return _isStartOfComment(getText(), pos); }
  
//  /** Helper method for findPrevNonWSCharPos. Determines whether the current character is the start of a comment
//    * encountered from the end: '/' or '*' preceded by a '/'.
//    * @return true if (pos-1,pos) == '/*' or '//'
//    */
//  protected static boolean _isOneCharPastStartOfComment(String text, int pos) {
//    char currChar = text.charAt(pos);
//    if (currChar == '/' || currChar == '*') {
//      try {
//        char beforeCurrChar = text.charAt(pos - 1);
//        if (beforeCurrChar == '/')  return true;
//      } catch (StringIndexOutOfBoundsException e) { /* do nothing */ }
//    }
//    return false;
//  }
  
  
  /** Returns true if the given position is inside a paren phrase.
    * @param pos the position we're looking at
    * @return true if pos is immediately inside parentheses
    */
  public boolean _inParenPhrase(final int pos) {
    
    /* */ assert Utilities.TEST_MODE || EventQueue.isDispatchThread();
    
    // Check cache
    final Query key = new Query.PosInParenPhrase(pos);
    Boolean cached = (Boolean) _checkCache(key);
    if (cached != null) return cached.booleanValue();
    
    boolean _inParenPhrase;
    
    final int oldPos = _currentLocation;
    // assert pos == here if read lock and reduced already held before call
    setCurrentLocation(pos);
    _inParenPhrase = _inParenPhrase();
    setCurrentLocation(oldPos);
    _storeInCache(key, _inParenPhrase, pos - 1);
    
    return _inParenPhrase;
  }
  
  /** Cached version of _reduced.getLineEnclosingBrace().  Assumes that read 
   * lock and reduced lock are already held. 
   * @return info about the brace
   */
  public BraceInfo _getLineEnclosingBrace() {
    
    /* */ assert Utilities.TEST_MODE || EventQueue.isDispatchThread();
    
    // Check cache
    final int lineStart = _getLineStartPos(_currentLocation);
//    System.err.println("_currentLocation = " + origPos + " lineStart = " + lineStart);
    if (lineStart < 0) return BraceInfo.NULL;
    final int keyPos = lineStart;
    final Query key = new Query.LineEnclosingBrace(keyPos);
    final BraceInfo cached = (BraceInfo) _checkCache(key);
    if (cached != null) return cached;
    
//    BraceInfo b = _reduced.getLineEnclosingBrace(lineStart);  // optimized version to be developed
    BraceInfo b = _reduced._getLineEnclosingBrace();
    
    _storeInCache(key, b, keyPos - 1);
    return b;
  }
  
  /** Cached version of _reduced.getEnclosingBrace().  Assumes that read lock 
   * and reduced lock are already held. 
   * @return info about the brace
   */
  public BraceInfo _getEnclosingBrace() {
    int pos = _currentLocation;
    // Check cache
    final Query key = new Query.EnclosingBrace(pos);
    final BraceInfo cached = (BraceInfo) _checkCache(key);
    if (cached != null) return cached;
    BraceInfo b = _reduced._getEnclosingBrace();
    _storeInCache(key, b, pos - 1);
    return b;
  }
  
  /** Returns true if the reduced model's current position is inside a paren phrase.  Only runs in the event thread.
    * @return true if pos is immediately inside parentheses
    */
  private boolean _inParenPhrase() {
    
    BraceInfo info = _reduced._getEnclosingBrace(); 
    return info.braceType().equals(BraceInfo.OPEN_PAREN);
//    return _getLineEnclosingBrace(_currentLocation).braceType().equals(IndentInfo.openParen);
  }
  
//  /** @return true if the start of the current line is inside a block comment. Assumes that write lock or read lock
//    * and reduced lock are already held. */
//  public boolean posInBlockComment() {
//    int pos = _currentLocation;
//    final int lineStart = getLineStartPos(pos);
//    if (lineStart < POS_THRESHOLD) return posInBlockComment(lineStart);
//    return cachedPosInBlockComment(lineStart);
//  }
  
//  /** Returns true if given position is inside a block comment using cached information.  Only runs in event thread/
//    * @param pos a position at the beginning of a line.
//    * @return true if pos is immediately inside a block comment.
//    */
//  private boolean cachedPosInBlockComment(final int pos) {
//    
//// Check cache
//    final Query key = new Query.PosInBlockComment(pos);
//    final Boolean cached = (Boolean) _checkCache(key);
//    if (cached != null) return cached.booleanValue();
//    
//    boolean result;
//    
//    final int startPrevLine = getLineStartPos(pos - 1);
//    final Query prevLineKey = new Query.PosInBlockComment(startPrevLine);
//    final Boolean cachedPrevLine = (Boolean) _checkCache(prevLineKey);
//    
//    if (cachedPrevLine != null) result = posInBlockComment(cachedPrevLine, startPrevLine, pos - startPrevLine); 
//    else result = posInBlockComment(pos);
//    
//    _storeInCache(key, result, pos - 1);
//    return result;
//  }    
  
  /** Determines if pos lies within a block comment using the reduced model 
   * (ignoring the cache).  Assumes that read lock and reduced lock are 
   * already held. 
   * @param pos the position to check
   * @return true if pos lies within a block comment; false otherwise
   */
  public boolean _inBlockComment(final int pos) {
    final int here = _currentLocation;
    final int distToStart = here - _getLineStartPos(here);
    _reduced.resetLocation();  // Why is this call necessary?
    ReducedModelState state = stateAtRelLocation(-distToStart);
    
    return (state.equals(INSIDE_BLOCK_COMMENT));
  }
  
//  /** Determines if pos lies within a block comment using the cached result for previous line.  Assumes that read lock
//    * and _reduced lock are already held. 
//    * @param resultPrevLine whether the start of the previous line is inside a block comment
//    * @param startPrevLine the document offset of the start of the previous line
//    * @param the len length of the previous line
//    */  
//  private boolean posInBlockComment(final boolean resultPrevLine, final int startPrevLine, final int len) {
//    try {
//      final String text = getText(startPrevLine, len);    // text of previous line
//      if (resultPrevLine) return text.indexOf("*/") < 0;  // inside a block comment unless "*/" found 
//      int startLineComment = text.indexOf("//");
//      int startBlockComment = text.indexOf("/*"); 
//      /* inside a block comment if "/*" found and it precedes "//" (if present) */
//      return startBlockComment >= 0 && (startLineComment == -1 || startLineComment > startBlockComment);
//    }
//    catch(BadLocationException e) { throw new UnexpectedException(e); }
//  }
  
  /** Returns true if the given position is not inside a paren/brace/etc phrase.  Assumes that read lock and reduced
    * lock are already held.
    * @param pos the position we're looking at
    * @return true if pos is immediately inside a paren/brace/etc
    */
  protected boolean notInBlock(final int pos) {
    // Check cache
    final Query key = new Query.PosNotInBlock(pos);
    final Boolean cached = (Boolean) _checkCache(key);
    if (cached != null) return cached.booleanValue();
    
    final int oldPos = _currentLocation;
    setCurrentLocation(pos);
    final BraceInfo info = _reduced._getEnclosingBrace();
    final boolean notInParenPhrase = info.braceType().equals(BraceInfo.NONE);
    setCurrentLocation(oldPos);
    _storeInCache(key, notInParenPhrase, pos - 1);
    return notInParenPhrase;
  }
  
  /** Returns true if the current line has only blanks before the current 
   * location. Serves as a check so that indentation will only move the caret 
   * when it is at or before the "smart" beginning of a line (i.e. the first
   * non-blank character). Only runs in the event thread.
   *
   * @return true if there are only blank characters before the current 
   *         location on the current line.
   * @throws BadLocationException if attempts to reference an invalid location
   */
  private boolean onlySpacesBeforeCurrent() throws BadLocationException{
    
    assert Utilities.TEST_MODE || EventQueue.isDispatchThread();
    
    int lineStart = _getLineStartPos(_currentLocation);
    if (lineStart < 0) lineStart = 0;    // _currentLocation on first line
    int prefixSize = _currentLocation - lineStart;
    
    // get prefix of _currentLocation (the text after the previous new line, but before the current location)
    String prefix = getText(lineStart, prefixSize);
    
    //check all positions in the prefix to determine if there are any blank chars
    int pos = prefixSize - 1;
    while (pos >= 0 && prefix.charAt(pos) == ' ') pos--;
    return (pos < 0);
  }
  
  /** Gets the number of blank characters between the current location and the 
   * first non-blank character or the end of the document, whichever comes 
   * first.  TODO: cache it. (The method is misnamed.)
   *
   * @return the number of whitespace characters
   * @throws BadLocationException if attempts to reference an invalid location
   */
  private int _getWhiteSpace() throws BadLocationException {
    
    /* */ assert Utilities.TEST_MODE || EventQueue.isDispatchThread();
    
    int lineEnd = _getLineEndPos(_currentLocation);  // index of next '\n' char or end of document
    int lineLen = lineEnd - _currentLocation;
    String line = getText(_currentLocation, lineLen);
    int i;
    for (i = 0; i < lineLen && line.charAt(i) == ' '; i++) ;
    return i;
  }
  
  /** Returns the size of the white space prefix before the current location. 
   * If the prefix contains any non white space chars, returns 0.  Use 
   * definition of white space in String.trim().
   * Assumes that the read lock is already held.
   * 
   * @return true if there are only blank characters before the current 
   *         location on the current line.
   * @throws BadLocationException if attempts to reference an invalid location
   */
  private int _getWhiteSpacePrefix() throws BadLocationException {
    
//    System.err.println("lockState = " + _lockState);
    
    /* */ assert Utilities.TEST_MODE || EventQueue.isDispatchThread();
    
    int lineStart = _getLineStartPos(_currentLocation);
    if (lineStart < 0) lineStart = 0;    // _currentLocation on first line
    int prefixSize = _currentLocation - lineStart;
    
    // get prefix of _currentLocation (the text after the previous new line, but before the current location)
    String prefix = getText(lineStart, prefixSize);
    
    //check all positions in the prefix to determine if there are any blank chars
    int pos = prefixSize - 1;
    while (pos >= 0 && prefix.charAt(pos) == ' ') pos--;
    return (pos < 0) ? prefixSize : 0;
  }
  
  /** Inserts the number of blanks specified as the whitespace prefix for the 
   * line identified by pos.  The prefix replaces the prefix is already there. 
   * Assumes that the prefix consists of blanks.  ASSUMES write lock is
   * already held.
   *
   * @param tab the string to be placed between previous newline and first 
   *            non-whitespace character
   * @param pos the position of the line
   */
  public void setTab(int tab, int pos) {
    
    /* */ assert Utilities.TEST_MODE || EventQueue.isDispatchThread();
    
    try {
      int startPos = _getLineStartPos(pos);
      int firstNonWSPos = _getLineFirstCharPos(pos);
      int len = firstNonWSPos - startPos;
      
      // Adjust prefix
      if (len != tab) {
        // Only add or remove the difference
        int diff = tab - len;
        if (diff > 0) insertString(firstNonWSPos, StringOps.getBlankString(diff), null);
        else remove(firstNonWSPos + diff, -diff);
      }
      /* else do nothing */ 
    }
    catch (BadLocationException e) {
      // Should never see a bad location
      throw new UnexpectedException(e);
    }
  }
  
  /** Inserts the string specified by tab at the beginning of the line 
   * identified by pos.  ASSUMES write lock is already held.
   * 
   * @param tab the string to be placed between previous newline and first 
   *            non-whitespace character
   * @param pos the position of the line
   */
  public void setTab(String tab, int pos) {
    
    /* */ assert Utilities.TEST_MODE || EventQueue.isDispatchThread();
    
    try {
      int startPos = _getLineStartPos(pos);
      int firstNonWSPos = _getLineFirstCharPos(pos);
      int len = firstNonWSPos - startPos;
      
      // Remove the whole prefix, then add the new one
      remove(startPos, len);
      insertString(startPos, tab, null);
    }
    catch (BadLocationException e) {
      // Should never see a bad location
      throw new UnexpectedException(e);
    }
  }
  
  /** Updates document structure as a result of text insertion. This happens 
   * after the text has actually been inserted.
   * Here we update the reduced model (using an 
   * {@link AbstractDJDocument.InsertCommand InsertCommand}) and store 
   * information for how to undo/redo the reduced model changes inside the {@link 
   * javax.swing.text.AbstractDocument.DefaultDocumentEvent DefaultDocumentEvent}.
   * NOTE: an exclusive read lock on the document is already held when this code runs.
   * @see edu.rice.cs.drjava.model.AbstractDJDocument.InsertCommand
   * @see javax.swing.text.AbstractDocument.DefaultDocumentEvent
   * @see edu.rice.cs.drjava.model.definitions.DefinitionsDocument
   *
   * @param chng the update event
   * @param attr the attributes 
   */
  protected void insertUpdate(AbstractDocument.DefaultDocumentEvent chng, AttributeSet attr) {
    
    assert Utilities.TEST_MODE || EventQueue.isDispatchThread();
    
    super.insertUpdate(chng, attr);
    
    try {
      final int offset = chng.getOffset();
      final int length = chng.getLength();
      final String str = getText(offset, length);
      
      if (length > 0) _clearCache(offset);    // Selectively clear the query cache
      
      Runnable doCommand = 
        (length == 1) ? new CharInsertCommand(offset, str.charAt(0)) : new InsertCommand(offset, str);
      RemoveCommand undoCommand = new UninsertCommand(offset, length, str);
      
      // add the undo/redo
      addUndoRedo(chng, undoCommand, doCommand);
      //chng.addEdit(new CommandUndoableEdit(undoCommand, doCommand));
      // actually do the insert
      doCommand.run();  // This method runs in the updating thread with exclusive access to the updated document
    }
    catch (BadLocationException ble) { throw new UnexpectedException(ble); }
  }
  
  /** Updates document structure as a result of text removal. This happens 
   * within the swing remove operation before the text has actually been 
   * removed. Updates the reduced model (using a 
   * {@link AbstractDJDocument.RemoveCommand RemoveCommand}) and store 
   * information for how to undo/redo the reduced model changes inside the 
   * {@link javax.swing.text.AbstractDocument.DefaultDocumentEvent DefaultDocumentEvent}.
   * NOTE: an exclusive read lock on the document is already held when this code runs.
   * @see AbstractDJDocument.RemoveCommand
   * @see javax.swing.text.AbstractDocument.DefaultDocumentEvent
   * @param chng the update event
   */
  protected void removeUpdate(AbstractDocument.DefaultDocumentEvent chng) {
    
    assert Utilities.TEST_MODE || EventQueue.isDispatchThread();
    
    try {
      final int offset = chng.getOffset();
      final int length = chng.getLength();
      
      final String removedText = getText(offset, length);
      super.removeUpdate(chng);
      
      if (length > 0) _clearCache(offset);  // Selectively clear the query cache
      
      Runnable doCommand = new RemoveCommand(offset, length, removedText);
      Runnable undoCommand = new UnremoveCommand(offset, removedText);
      
      // add the undo/redo info
      addUndoRedo(chng, undoCommand, doCommand);
      // actually do the removal from the reduced model
      doCommand.run();
    }
    catch (BadLocationException e) { throw new UnexpectedException(e); }
  }
  
  /** @return the byte image (as written to a file) of this document. */
  public byte[] getBytes() { return getText().getBytes(); }
  
  public void clear() {
    try { remove(0, getLength()); }
    catch(BadLocationException e) { throw new UnexpectedException(e); }
  }
  
  /** @param text the text to check
   * @param pos the position within the text to check
   * @return true if pos is the position of one of the chars in an occurrence 
   *         of "//" or "/*" in text. 
   */
  private static boolean isCommentOpen(String text, int pos) {
    int len = text.length();
    if (len < 2) return false;
    if (pos == len - 1) return isCommentStart(text, pos - 1);
    if (pos == 0) return isCommentStart(text, 0);
    return isCommentStart(text, pos - 1) || isCommentStart(text, pos);
  }
  
  /** @param text the text to check
   * @param pos the position within the text to check
   * @return true if pos is index of string "//" or "/*" in text.  
   *         Assumes pos {@literal <} text.length() - 1 
   */
  private static boolean isCommentStart(String text, int pos) {
    char ch1 = text.charAt(pos);
    char ch2 = text.charAt(pos + 1);
    return ch1 == '/' && (ch2 == '/' || ch2 == '*');
  }
  
  //Two abstract methods to delegate to the undo manager, if one exists.
  protected abstract int startCompoundEdit();
  protected abstract void endCompoundEdit(int i);
  protected abstract void endLastCompoundEdit();
  protected abstract void addUndoRedo(AbstractDocument.DefaultDocumentEvent chng, Runnable undoCommand, 
                                      Runnable doCommand);
  
  //Checks if the document is closed, and then throws an error if it is.
  
  //-------- INNER CLASSES ------------
  
  //--- Fields set only by InsertCommand, CharInsertCommand, and RemoveCommand
  
  /** Offset marking where line number changes begin due to an insertion or deletion. */
  private volatile int _numLinesChangedAfter = -1;
  
  //--- Private methods that only support these inner classes
  
  /** Updates _numLinesChanged given that a newline was inserted or removed at 
   * the specified offset. 
   * @param offset the offset to check
   */
  private void _numLinesChanged(int offset) {
    if (_numLinesChangedAfter < 0) {
      _numLinesChangedAfter =  offset;
      return;
    }
    _numLinesChangedAfter = Math.min(_numLinesChangedAfter, offset);
  }
  
  /** @return the value of _numLinesChangedAfter field and reset it -1. */
  public int getAndResetNumLinesChangedAfter() {
    int result = _numLinesChangedAfter;
    _numLinesChangedAfter = -1;
    return result;
  }
  
  protected class InsertCommand implements Runnable {
    protected final int _offset;
    protected final String _text;
    
    public InsertCommand(final int offset, final String text) {
      _offset = offset;
      _text = text;
    }
    
    /** Inserts chars in reduced model and moves location to end of insert; cache has already been cleared. */
    public void run() {
      
      _reduced.move(_offset - _currentLocation);  
      int len = _text.length();
      // Record any change to line numbering
      int newLineOffset = _text.indexOf(newline);
      if (newLineOffset >= 0) _numLinesChanged(_offset + newLineOffset);
      // loop over string, inserting characters into reduced model and recording any change to line numbering
      for (int i = 0; i < len; i++) { _addCharToReducedModel(_text.charAt(i)); }
      
      _currentLocation = _offset + len;  // update _currentLocation to match effects on the reduced model
      _styleChanged();  // update the color highlighting of the remainder of the document
      
//      if (getClass() ==  InsertCommand.class) 
//        System.err.println("Inserted '" + _text + "' loc is now " + _currentLocation);
    }
  }
  
  // command that undoes a RemoveCommand; same as InsertCommand except the cursor is placed before the inserted text
  protected class UnremoveCommand extends InsertCommand {
    public UnremoveCommand(final int offset, final String text) { super(offset, text); }
    public void run() {
      super.run();
//      System.err.println("Before restoration, currentLocation in unremove operation = " + getCurrentLocation());
      // The following command effectively modifies a document in a document listener; the invokeLater
      // call moves it out of the listener; pending events reset _currentLocation
      EventQueue.invokeLater(new Runnable() { public void run() { setCurrentLocation(_offset); } });
    }
  }
  
  protected class CharInsertCommand implements Runnable {
    protected final int _offset;
    protected final char _ch;
    
    public CharInsertCommand(final int offset, final char ch) {
      _offset = offset;
      _ch = ch;
    }
    
    /** Inserts chars in reduced model and moves location to end of insert; cache has already been cleared. */
    public void run() {
      
      _reduced.move(_offset - _currentLocation);  
      if (_ch == newline) _numLinesChanged(_offset);  // record change to line numbering
      _addCharToReducedModel(_ch);
      _currentLocation = _offset + 1;  // update _currentLocation to match effects on the reduced model
      _styleChanged();
    }
  }
  
  protected class RemoveCommand implements Runnable {
    protected final int _offset;
    protected final int _length;
    protected final String _removedText;
    
    public RemoveCommand(final int offset, final int length, final String removedText) {
      _offset = offset;
      _length = length;
      _removedText = removedText;
    }
    
    /** Removes chars from reduced model; cache has already been selectively cleared. */
    public void run() {
      setCurrentLocation(_offset);
      if (_removedText.indexOf(newline) >= 0) _numLinesChanged(_offset);  // record change to line numbering
      _reduced.delete(_length);    
      _styleChanged(); 
    }
  }
  
  // command that undoes an InsertCommand; identical to RemoveCommand; separate for debugging purposes
  protected class UninsertCommand extends RemoveCommand {
    public UninsertCommand(final int offset, final int length, String text) { super(offset, length, text); }
    public void run() { super.run(); }
  }
}<|MERGE_RESOLUTION|>--- conflicted
+++ resolved
@@ -372,21 +372,13 @@
       Double.parseDouble(x);
       return true;
     }
-<<<<<<< HEAD
-    
-=======
 
->>>>>>> b079b775
     catch (NumberFormatException e) {
       int radix = 10;
       int begin = 0;
       int end = x.length();
       int bits = 32;
-<<<<<<< HEAD
-      
-=======
 
->>>>>>> b079b775
       if (end - begin > 1) {
         // string is not empty
         char ch = x.charAt(end-1);
@@ -414,21 +406,12 @@
           }
         }
       }
-<<<<<<< HEAD
-      
-=======
 
->>>>>>> b079b775
       try {
         // BigInteger can parse hex numbers representing negative longs; Long can't
         java.math.BigInteger val = new java.math.BigInteger(x.substring(begin, end), radix);
         return (val.bitLength() <= bits);
       }
-<<<<<<< HEAD
-      
-=======
-
->>>>>>> b079b775
       catch (NumberFormatException e2) {
         // Remove any underscores and try again
         StringBuilder sb = new StringBuilder();
@@ -438,24 +421,13 @@
             sb.append(ch);
           }
         }
-<<<<<<< HEAD
-        
-=======
 
->>>>>>> b079b775
         try {
           // BigInteger can parse hex numbers representing negative longs; Long can't
           java.math.BigInteger val = new java.math.BigInteger(sb.toString(), radix);
           return (val.bitLength() <= bits);
         }
-<<<<<<< HEAD
-        
-=======
-
->>>>>>> b079b775
-        catch (NumberFormatException e3) {
-          return false;
-        }
+        catch (NumberFormatException e3) { return false; }
       }
     }
   }
