--- conflicted
+++ resolved
@@ -44,16 +44,13 @@
 
 import edu.rice.cs.util.swing.Utilities;
 
-/**
- * A set designed to store IDocumentRegions; extends TreeSet by automatically
- * re-balancing when the underlying document changes in such a way that the
- * relative order of a pair of regions may flip.
- * 
- * Also optionally contains a reference to the ConcreteRegionManager that uses
- * this region set, and notifies the manager on changes. Note that RegionSets 
- * can be used broadly by all types of RegionManagers; however, notification 
- * will only ever be requested by ConcreteRegionManagers.
- */
+/** A set designed to store IDocumentRegions; extends TreeSet by automatically re-balancing when the underlying
+  * document changes in such a way that the relative order of a pair of regions may flip.
+  * 
+  * Also optionally contains a reference to the ConcreteRegionManager that uses this region set, and notifies 
+  * the manager on changes. Note that RegionSets can be used broadly by all types of RegionManagers; however, 
+  * notification will only ever be requested by ConcreteRegionManagers.
+  */
 public class RegionSet<R extends IDocumentRegion> extends TreeSet<R> {
 
     /* Assumes that this RegionSet will only have regions from one document */
@@ -70,7 +67,7 @@
       this._manager = manager; 
     }
 
-    /**  Set _docListener to listen on region.getDocument(), if not already set. 
+    /** Set _docListener to listen on region.getDocument(), if not already set. 
       * @param region the region whose document should be listened on
       */
     private void _setDocListener(R region) {
@@ -100,9 +97,8 @@
 
             public void run() {
 
-              /* 
-               * Removal can cause positions to flip, but only need to worry if 
-               * the removed portion is within the bounds of one or more regions. 
+              /* Removal can cause positions to flip, but only need to worry if the removed portion is within the bounds
+               * of one or more regions. 
                */
               boolean requireRebalance = false;
               for (R region : thisRef) {
@@ -113,10 +109,9 @@
                 }
               }
 
-              /* 
-               * Brute-force re-balance; can be relatively expensive if there 
-               * are many regions, but in practice runs infrequently enough so
-               * as to be unnoticeable. 
+              /* Brute-force re-balance; can be relatively expensive if there are many regions, but in practice runs
+               * infrequently enough so as to be unnoticeable. Note: this code can probably be made ore efficient 
+               * because the region set to be rebalanced is almost in balance already.  Not worth the complication.
                */
               if (requireRebalance) {
                 @SuppressWarnings("unchecked")
@@ -143,35 +138,22 @@
       odd.addDocumentListener(_docListener);
     }
 
-<<<<<<< HEAD
-    /** Adds an input region to the set.
-=======
-    /** 
-     * Adds an input region to the set. Also sets up a listener on the
-     * document to which the region belongs, if this is the first time an add
-     * method is being called.
-     * 
->>>>>>> 4a632c3d
-     * @param region the region to add
-     * @return indication of success
-     */
+    /** Adds an input region to the set. Also sets up a listener on the document to which the region belongs, if this
+      * is the first time an add method is being called.
+      * @param region the region to add
+      * @return indication of success
+      */
     public boolean add(R region) {
-        this._setDocListener(region);
-        return super.add(region);
+      this._setDocListener(region);
+      return super.add(region);
     }
 
-<<<<<<< HEAD
-    /** Adds all input regions to the set.
-=======
-    /** 
-     * Adds all input regions to the set. Also sets up a listener on the
-     * document to which the regions belong, if this is the first time an add
-     * method is being called.
-     * 
->>>>>>> 4a632c3d
-     * @param regions the regions to add
-     * @return indication of success
-     */
+    /** Adds all input regions to the set. Also sets up a listener on the document to which the regions belong, if this
+      * is the first time an add
+      * method is being called.
+      * @param regions the regions to add
+      * @return indication of success
+      */
     public boolean addAll(Collection<? extends R> regions) {
         for (R region : regions) {
             this._setDocListener(region);
