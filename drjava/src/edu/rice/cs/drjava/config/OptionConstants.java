/*BEGIN_COPYRIGHT_BLOCK
 *
 * Copyright (c) 2001-2010, JavaPLT group at Rice University (drjava@rice.edu)
 * All rights reserved.
 * 
 * Redistribution and use in source and binary forms, with or without
 * modification, are permitted provided that the following conditions are met:
 *    * Redistributions of source code must retain the above copyright
 *      notice, this list of conditions and the following disclaimer.
 *    * Redistributions in binary form must reproduce the above copyright
 *      notice, this list of conditions and the following disclaimer in the
 *      documentation and/or other materials provided with the distribution.
 *    * Neither the names of DrJava, the JavaPLT group, Rice University, nor the
 *      names of its contributors may be used to endorse or promote products
 *      derived from this software without specific prior written permission.
 * 
 * THIS SOFTWARE IS PROVIDED BY THE COPYRIGHT HOLDERS AND CONTRIBUTORS
 * "AS IS" AND ANY EXPRESS OR IMPLIED WARRANTIES, INCLUDING, BUT NOT
 * LIMITED TO, THE IMPLIED WARRANTIES OF MERCHANTABILITY AND FITNESS FOR
 * A PARTICULAR PURPOSE ARE DISCLAIMED. IN NO EVENT SHALL THE COPYRIGHT OWNER OR
 * CONTRIBUTORS BE LIABLE FOR ANY DIRECT, INDIRECT, INCIDENTAL, SPECIAL,
 * EXEMPLARY, OR CONSEQUENTIAL DAMAGES (INCLUDING, BUT NOT LIMITED TO,
 * PROCUREMENT OF SUBSTITUTE GOODS OR SERVICES; LOSS OF USE, DATA, OR
 * PROFITS; OR BUSINESS INTERRUPTION) HOWEVER CAUSED AND ON ANY THEORY OF
 * LIABILITY, WHETHER IN CONTRACT, STRICT LIABILITY, OR TORT (INCLUDING
 * NEGLIGENCE OR OTHERWISE) ARISING IN ANY WAY OUT OF THE USE OF THIS
 * SOFTWARE, EVEN IF ADVISED OF THE POSSIBILITY OF SUCH DAMAGE.
 *
 * This software is Open Source Initiative approved Open Source Software.
 * Open Source Initative Approved is a trademark of the Open Source Initiative.
 * 
 * This file is part of DrJava.  Download the current version of this project
 * from http://www.drjava.org/ or http://sourceforge.net/projects/drjava/
 * 
 * END_COPYRIGHT_BLOCK*/

package edu.rice.cs.drjava.config;

import java.io.File;
import java.util.Vector;
import java.util.ArrayList;
import java.util.Arrays;
import java.awt.Color;
import java.awt.Font;
import java.awt.Frame;
import java.awt.Toolkit;
import java.awt.event.KeyEvent;
import javax.swing.KeyStroke;
import javax.swing.LookAndFeel;
import javax.swing.UIManager;
import javax.swing.UIManager.LookAndFeelInfo;

import edu.rice.cs.drjava.platform.PlatformFactory;
import edu.rice.cs.util.FileOps;

import static java.awt.Event.*;


/** Defines the commonly used Option constants in DrJava config and project profiles.
  * @version $Id$
  */
public interface OptionConstants {
  
  // STATIC VARIABLES
  
  /* ---------- Resource Location and Classpath Options ---------- */
  
  /** A file path to a user's preferred browser. */
  public static final FileOption BROWSER_FILE = new FileOption("browser.file", FileOps.NULL_FILE);
  
  /** A String used to launch a user's preferred browser. It is tokenized and appended to the file path. */
  public static final StringOption BROWSER_STRING = new StringOption("browser.string", "");
  
  /** A Vector<String> storing the classes to automatically import. */
  public static final VectorOption<String> INTERACTIONS_AUTO_IMPORT_CLASSES =
    new VectorOption<String>("interactions.auto.import.classes", new StringOption("",""), new Vector<String>());
  
  /* The default rate at which the debugger steps into or over every line of code*/
  public static final NonNegativeIntegerOption AUTO_STEP_RATE = new NonNegativeIntegerOption("auto.step.rate", 1000);
  
  /** The extension for an old DrJava project file */
  public static final String OLD_PROJECT_FILE_EXTENSION = ".pjt";
  
  /** The extension for a DrJava project file */
  public static final String PROJECT_FILE_EXTENSION = ".drjava";
  
  /** The alternative extension for a DrJava project file */
  public static final String PROJECT_FILE_EXTENSION2 = ".xml";
  
  /** The extension for stand-alone DrJava external process file. */
  public static final String EXTPROCESS_FILE_EXTENSION = ".djapp";

  /** The extension for a Java source file */
  public static final String JAVA_FILE_EXTENSION = ".java";

  /** The extension for a language level source file */
  public static final String DJ_FILE_EXTENSION = ".dj";

  /** The old extension for an elementary language level source file */
  public static final String OLD_DJ0_FILE_EXTENSION = ".dj0";

  /** The old extension for an intermediate language level source file */
  public static final String OLD_DJ1_FILE_EXTENSION = ".dj1";

  /** The old extension for an advanced language level source file */
  public static final String OLD_DJ2_FILE_EXTENSION = ".dj2";
    
  /* Constants for language levels */
  public static final int FULL_JAVA = 0;
  public static final int ELEMENTARY_LEVEL = 1;
  public static final int INTERMEDIATE_LEVEL = 2;
  public static final int ADVANCED_LEVEL = 3;
  public static final int FUNCTIONAL_JAVA_LEVEL = 4;
  public static final String[] LANGUAGE_LEVEL_EXTENSIONS = new String[] {
    JAVA_FILE_EXTENSION, // = .java, do not include the dot
      OLD_DJ0_FILE_EXTENSION, // = .dj0
      OLD_DJ1_FILE_EXTENSION, // = .dj1
      OLD_DJ2_FILE_EXTENSION, // = .dj2
      DJ_FILE_EXTENSION }; // = .dj
  
  /** The configuration XML file that DrJava looks for inside a .djapp file */
  public static final String EXTPROCESS_FILE_NAME_INSIDE_JAR = "process" + EXTPROCESS_FILE_EXTENSION;

  /** The extension for a text file */
  public static final String TEXT_FILE_EXTENSION = ".txt";
  
  /** tools.jar location, or NULL_FILE if not specified. */
  public static final FileOption JAVAC_LOCATION = new FileOption("javac.location", FileOps.NULL_FILE);
  
  /** Extra class path. */
  public static final VectorOption<File> EXTRA_CLASSPATH = new ClassPathOption().evaluate("extra.classpath");
  
  public static final VectorOption<String> EXTRA_COMPILERS =
    new VectorOption<String>("extra.compilers", new StringOption("",""), new Vector<String>());
  
  /** Whether to display all versions of the compilers (even if they have the same major version). */
  public static final BooleanOption DISPLAY_ALL_COMPILER_VERSIONS = 
    new BooleanOption("all.compiler.versions", Boolean.FALSE);
  
  
  /* ---------- Color Options ---------- */
  
  public static final ColorOption DEFINITIONS_NORMAL_COLOR = new ColorOption("definitions.normal.color", Color.black);
  public static final ColorOption DEFINITIONS_KEYWORD_COLOR = new ColorOption("definitions.keyword.color", Color.blue);
  public static final ColorOption DEFINITIONS_TYPE_COLOR =
    new ColorOption("definitions.type.color", Color.blue.darker().darker());
  public static final ColorOption DEFINITIONS_COMMENT_COLOR =
    new ColorOption("definitions.comment.color", Color.green.darker().darker());
  public static final ColorOption DEFINITIONS_DOUBLE_QUOTED_COLOR =
    new ColorOption("definitions.double.quoted.color", Color.red.darker());
  public static final ColorOption DEFINITIONS_SINGLE_QUOTED_COLOR =
    new ColorOption("definitions.single.quoted.color", Color.magenta);
  public static final ColorOption DEFINITIONS_NUMBER_COLOR =
    new ColorOption("definitions.number.color", Color.cyan.darker());
  public static final ColorOption SYSTEM_OUT_COLOR = new ColorOption("system.out.color", Color.green.darker().darker());
  public static final ColorOption SYSTEM_ERR_COLOR = new ColorOption("system.err.color", Color.red);
  public static final ColorOption SYSTEM_IN_COLOR = new ColorOption("system.in.color", Color.magenta.darker().darker());
  public static final ColorOption INTERACTIONS_ERROR_COLOR =
    new ColorOption("interactions.error.color", Color.red.darker());
  public static final ColorOption DEBUG_MESSAGE_COLOR = new ColorOption("debug.message.color", Color.blue.darker());
  
  /** Color for background of definitions pane. */
  public static final ColorOption DEFINITIONS_BACKGROUND_COLOR =
    new ColorOption("definitions.background.color", Color.white);
  
  /** Color for background of line numbers in definitions pane. */
  public static final ColorOption DEFINITIONS_LINE_NUMBER_BACKGROUND_COLOR =
    new ColorOption("definitions.line.number.background.color",new Color(250, 250, 250));
  
  /** Color for background of line numbers in definitions pane. */
  public static final ColorOption DEFINITIONS_LINE_NUMBER_COLOR =
    new ColorOption("definitions.line.number.color", Color.black);
  
  /** Color for highlighting brace-matching. */
  public static final ColorOption DEFINITIONS_MATCH_COLOR =
    new ColorOption("definitions.match.color", new Color(190, 255, 230));
  
  /** Color for highlighting errors and test failures. */
  public static final ColorOption COMPILER_ERROR_COLOR = new ColorOption("compiler.error.color", Color.yellow);
  
  /** Color for highlighting bookmarks. */
  public static final ColorOption BOOKMARK_COLOR = new ColorOption("bookmark.color", Color.green);
  
  /** Color for highlighting find results. */
  public static final ColorOption FIND_RESULTS_COLOR1 = 
    new ColorOption("find.results.color1", new Color(0xFF, 0x99, 0x33));
  public static final ColorOption FIND_RESULTS_COLOR2 = 
    new ColorOption("find.results.color2", new Color(0x30, 0xC9, 0x96));
  public static final ColorOption FIND_RESULTS_COLOR3 = 
    new ColorOption("find.results.color3", Color.ORANGE);
  public static final ColorOption FIND_RESULTS_COLOR4 = 
    new ColorOption("find.results.color4", Color.MAGENTA);
  public static final ColorOption FIND_RESULTS_COLOR5 = 
    new ColorOption("find.results.color5", new Color(0xCD, 0x5C, 0x5C));
  public static final ColorOption FIND_RESULTS_COLOR6 = 
    new ColorOption("find.results.color6", Color.DARK_GRAY);
  public static final ColorOption FIND_RESULTS_COLOR7 = 
    new ColorOption("find.results.color7", Color.GREEN);
  public static final ColorOption FIND_RESULTS_COLOR8 = 
    new ColorOption("find.results.color8", Color.BLUE);
  
  public static final ColorOption[] FIND_RESULTS_COLORS = new ColorOption[] {
    FIND_RESULTS_COLOR1,
      FIND_RESULTS_COLOR2,
      FIND_RESULTS_COLOR3,
      FIND_RESULTS_COLOR4,
      FIND_RESULTS_COLOR5,
      FIND_RESULTS_COLOR6,
      FIND_RESULTS_COLOR7,
      FIND_RESULTS_COLOR8
  };
  
  /** Color for highlighting breakpoints. */
  public static final ColorOption DEBUG_BREAKPOINT_COLOR = new ColorOption("debug.breakpoint.color", Color.red);
  
  /** Color for highlighting disabled breakpoints. */
  public static final ColorOption DEBUG_BREAKPOINT_DISABLED_COLOR = 
    new ColorOption("debug.breakpoint.disabled.color", new Color(128,0,0));
  
  /** Color for highlighting thread locations. */
  public static final ColorOption DEBUG_THREAD_COLOR = new ColorOption("debug.thread.color", new Color(100,255,255));
  
  /** Color for the background of the "DrJava Errors" button. */
  public static final ColorOption DRJAVA_ERRORS_BUTTON_COLOR = new ColorOption("drjava.errors.button.color", Color.red);

  /** Color for the line at the right margin. */
  public static final ColorOption RIGHT_MARGIN_COLOR = new ColorOption("right.margin.color", new Color(204,204,204));
  
  /* ---------- Font Options ---------- */
  
  /** Main (definitions document, tab contents) */
  public static final FontOption FONT_MAIN = new FontOption("font.main", DefaultFont.getDefaultMainFont());
  
  /** Class that allows the main font to be initialized properly. On Mac OS X, Monaco is the best monospaced font. */
  static class DefaultFont {
    public static Font getDefaultMainFont() {
      if (PlatformFactory.ONLY.isMacPlatform())  return Font.decode("Monaco-12");
      else return Font.decode("Monospaced-12");
    }
    public static Font getDefaultLineNumberFont() {
      if (PlatformFactory.ONLY.isMacPlatform()) return Font.decode("Monaco-12");
      else return Font.decode("Monospaced-12");
    }
    public static Font getDefaultDocListFont() {
      if (PlatformFactory.ONLY.isMacPlatform()) return Font.decode("Monaco-10");
      else return Font.decode("Monospaced-10");
    }
  }
  
  /** Line numbers */
  public static final FontOption FONT_LINE_NUMBERS =
    new FontOption("font.line.numbers", DefaultFont.getDefaultLineNumberFont());
  
  /** List of open documents */
  public static final FontOption FONT_DOCLIST = new FontOption("font.doclist", DefaultFont.getDefaultDocListFont());
  
  /** ToolBar buttons */
  public static final FontOption FONT_TOOLBAR = new FontOption("font.toolbar", Font.decode("dialog-10"));
  
  /** Whether to draw anti-aliased text.  (Slightly slower.) */
  public static final BooleanOption TEXT_ANTIALIAS = new BooleanOption("text.antialias", Boolean.TRUE);

  /** Whether to draw the right margin.  (Slightly slower.) */
  public static final BooleanOption DISPLAY_RIGHT_MARGIN = new BooleanOption("display.right.margin", Boolean.TRUE);

  /** After how many columns to draw the right margin. */
  public static final NonNegativeIntegerOption RIGHT_MARGIN_COLUMNS =
    new NonNegativeIntegerOption("right.margin.columns", 120);
  
  
  /* ---------- Other Display Options ---------- */
  
  /** Whether icons should be displayed on the toolbar buttons. */
  public static final BooleanOption TOOLBAR_ICONS_ENABLED =
    new BooleanOption("toolbar.icons.enabled", Boolean.TRUE);
  
  /** Whether text should be displayed on toolbar buttons. Note: only relevant if toolbar icons are enabled. */
  public static final BooleanOption TOOLBAR_TEXT_ENABLED = new BooleanOption("toolbar.text.enabled", Boolean.TRUE);
  
  /** Whether or not the toolbar should be displayed. */
  public static final BooleanOption TOOLBAR_ENABLED = new BooleanOption("toolbar.enabled", Boolean.TRUE);
  
  /** Whether the line-numbers should be displayed in a row header. */
  public static final BooleanOption LINEENUM_ENABLED = new BooleanOption("lineenum.enabled", Boolean.FALSE);
  
  /** Whether to save and restore window size and position at startUp/shutdown. */
  public static final BooleanOption WINDOW_STORE_POSITION = new BooleanOption("window.store.position", Boolean.TRUE);
  
  /** Whether a sample of the source code will be show when fast switching documents. */
  public static final BooleanOption SHOW_SOURCE_WHEN_SWITCHING = 
    new BooleanOption("show.source.for.fast.switch", Boolean.TRUE);
  
  /** The current look and feel. */
  public static final ForcedChoiceOption LOOK_AND_FEEL =
    new ForcedChoiceOption("look.and.feel", LookAndFeels.getDefaultLookAndFeel(), LookAndFeels.getLookAndFeels());
  
  /** Class that allows the look and feels to be initialized properly. */
  static class LookAndFeels {
    private static String[][] _registerLAFs = {
      {"Plastic 3D", "com.jgoodies.looks.plastic.Plastic3DLookAndFeel"},
      {"Plastic XP", "com.jgoodies.looks.plastic.PlasticXPLookAndFeel"},
      {"Plastic Windows", "com.jgoodies.looks.windows.Plastic3DLookAndFeel"},
      {"Plastic", "com.jgoodies.looks.plastic.PlasticLookAndFeel"}
    };
    
    private static boolean _registered = false;
    
    /** Return the look-and-feel class name to use by default */
    public static String getDefaultLookAndFeel() {
      if (PlatformFactory.ONLY.isMacPlatform())
        return UIManager.getSystemLookAndFeelClassName(); // Mac: Let the system decide.
      else // Set CrossPlatform "Nimbus" LookAndFeel
        try {
        for (LookAndFeelInfo info : UIManager.getInstalledLookAndFeels())
          if ("Nimbus".equals(info.getName())) return info.getClassName();
      } catch (Exception e) {
        // If Nimbus is not available, fall through and use CrossPlatformLookAndFeel
      }
      return UIManager.getCrossPlatformLookAndFeelClassName();
    }
    
    /** Need to ensure that a look-and-feel can be instantiated and is valid.
      * TODO:  store the LookAndFeel object rather than its classname.  This would be much nicer, as we could display a 
      * useful name, and wouldn't have to reinstantiate it when it's installed.
      * @return the list of available look-and-feel classnames
      */
    public static ArrayList<String> getLookAndFeels() {
      if(! _registered && ! PlatformFactory.ONLY.isMacPlatform()) {
        for(String[] newLaf : _registerLAFs) {
          try {
            Class.forName(newLaf[1]);
          } catch(ClassNotFoundException ex) {
            continue;
          }
          UIManager.installLookAndFeel(newLaf[0], newLaf[1]);
        }
      }
      ArrayList<String> lookAndFeels = new ArrayList<String>();
      LookAndFeelInfo[] lafis = UIManager.getInstalledLookAndFeels();
      if (lafis != null) {
        for (int i = 0; i < lafis.length; i++) {
          try {
            String currName = lafis[i].getClassName();
            LookAndFeel currLAF = (LookAndFeel) Class.forName(currName).newInstance();
            // Filter out "gtk" LookAndFeel; it is broken on Linux in several ways
            if (! currName.contains("gtk") && currLAF.isSupportedLookAndFeel()) lookAndFeels.add(currName);
          }
          // failed to load/instantiate class, or it is not supported; it is not a valid choice.
          catch (ClassNotFoundException e) { /* do nothing */ }
          catch (InstantiationException e) { /* do nothing */ }
          catch (IllegalAccessException e) { /* do nothing */ }
        }
      }
      return lookAndFeels;
    }
  }
  
  public static final ForcedChoiceOption PLASTIC_THEMES =
    new ForcedChoiceOption("plastic.theme", PlasticThemes.getDefaultTheme(), PlasticThemes.getThemes());
  
  /* TODO: This theme list is current as of JGoodies Looks 2.1. 
   *       We could automatically update this list by enumerating types in the
   *       com.jgoodies.looks.themes package, and excluding abstract classes.
   */
  static class PlasticThemes {
    public static ArrayList<String> getThemes() {
      ArrayList<String> al = new ArrayList<String>();
      String[] themes = new String[] {
        "BrownSugar", "DarkStar",
          "SkyBlue", "SkyGreen", "SkyKrupp", "SkyPink", "SkyRed", "SkyYellow",
          "DesertBluer", "DesertBlue", "DesertGreen", "DesertRed", "DesertYellow",
          "ExperienceBlue", "ExperienceGreen", "LightGray", "Silver",
          "ExperienceRoyale"
      };
      for(String theme : themes) {
        al.add(theme);
      }
      return al;
    }
    
    public static String getDefaultTheme() {
      return "DesertBlue";
    }
  }
  
  /* ---------- Key Binding Options ----------- */
  public static int MASK = Toolkit.getDefaultToolkit().getMenuShortcutKeyMask();
  
  static class to {
    public static Vector<KeyStroke> vector(KeyStroke... ks) {
      Vector<KeyStroke> v = new Vector<KeyStroke>();
      for(KeyStroke k: ks) { v.add(k); }
      return v;
    }
  }
  
  /** The key binding for creating a new file */
  public static final VectorOption<KeyStroke> KEY_NEW_FILE =
    new VectorOption<KeyStroke>("key.new.file", 
                                new KeyStrokeOption("",null), 
                                to.vector(KeyStroke.getKeyStroke(KeyEvent.VK_N, MASK)));
  
  /** The key binding for creating a new java class file */
  public static final VectorOption<KeyStroke> KEY_NEW_CLASS_FILE =
    new VectorOption<KeyStroke>("key.new.javafile", new KeyStrokeOption("",null),
                                to.vector(KeyStroke.getKeyStroke(KeyEvent.VK_N, MASK|SHIFT_MASK))); 
  
  /** The key binding for opening an entire project.  I is right next to O, so
    * it seemed logical that ctrl-I would open a project and ctrl-O open a file */
  public static final VectorOption<KeyStroke> KEY_OPEN_PROJECT =
    new VectorOption<KeyStroke>("key.open.project", 
                                new KeyStrokeOption("",null), 
                                to.vector(KeyStroke.getKeyStroke(KeyEvent.VK_I, MASK)));

  /** The key binding for creating a new project. */
  public static final VectorOption<KeyStroke> KEY_NEW_PROJECT = 
    new VectorOption<KeyStroke>("key.new.project", new KeyStrokeOption("",null), to.vector());

  /** The key binding for saving a project. */
  public static final VectorOption<KeyStroke> KEY_SAVE_PROJECT = 
    new VectorOption<KeyStroke>("key.save.project", new KeyStrokeOption("",null), to.vector());

  /** The key binding for saving a project as a different file. */
  public static final VectorOption<KeyStroke> KEY_SAVE_AS_PROJECT = 
    new VectorOption<KeyStroke>("key.save.as.project", new KeyStrokeOption("",null), to.vector());
  
  /** The key binding for compiling a project. */
  public static final VectorOption<KeyStroke> KEY_COMPILE_PROJECT = 
    new VectorOption<KeyStroke>("key.compile.project", new KeyStrokeOption("",null), to.vector());
  
  /** The key binding for testing a project. */
  public static final VectorOption<KeyStroke> KEY_JUNIT_PROJECT = 
    new VectorOption<KeyStroke>("key.junit.project", new KeyStrokeOption("",null), to.vector());
  
  /** The key binding for running a project. */
  public static final VectorOption<KeyStroke> KEY_RUN_PROJECT = 
    new VectorOption<KeyStroke>("key.run.project", new KeyStrokeOption("",null), to.vector());
  
  /** The key binding for cleaning a project. */
  public static final VectorOption<KeyStroke> KEY_CLEAN_PROJECT = 
    new VectorOption<KeyStroke>("key.clean.project", new KeyStrokeOption("",null), to.vector());
  
  /** The key binding for refreshing a project. */
  public static final VectorOption<KeyStroke> KEY_AUTO_REFRESH_PROJECT = 
    new VectorOption<KeyStroke>("key.auto.refresh.project", new KeyStrokeOption("",null), to.vector());
  
  /** The key binding for creating a jar of a project. */
  public static final VectorOption<KeyStroke> KEY_JAR_PROJECT = 
    new VectorOption<KeyStroke>("key.jar.project", new KeyStrokeOption("",null), to.vector());
  
  /** The key binding for editing the project properties. */
  public static final VectorOption<KeyStroke> KEY_PROJECT_PROPERTIES = 
    new VectorOption<KeyStroke>("key.project.properties", new KeyStrokeOption("",null),
                                to.vector(KeyStroke.getKeyStroke(KeyEvent.VK_I, MASK|SHIFT_MASK)));
  
  /** The key binding for creating a new JUnit test case */
  public static final VectorOption<KeyStroke> KEY_NEW_TEST = 
    new VectorOption<KeyStroke>("key.new.test", new KeyStrokeOption("",null), to.vector());
  
  /** The key binding for opening a folder */
  public static final VectorOption<KeyStroke> KEY_OPEN_FOLDER =
    new VectorOption<KeyStroke>("key.open.folder", 
                                new KeyStrokeOption("",null), 
                                to.vector(KeyStroke.getKeyStroke(KeyEvent.VK_O, MASK|SHIFT_MASK)));
  
  /** The key binding for opening a file. */
  public static final VectorOption<KeyStroke> KEY_OPEN_FILE =
    new VectorOption<KeyStroke>("key.open.file", 
                                new KeyStrokeOption("",null), 
                                to.vector(KeyStroke.getKeyStroke(KeyEvent.VK_O, MASK)));
  
  /** The key binding for saving a file. */
  public static final VectorOption<KeyStroke> KEY_SAVE_FILE =
    new VectorOption<KeyStroke>("key.save.file", 
                                new KeyStrokeOption("",null), 
                                to.vector(KeyStroke.getKeyStroke(KeyEvent.VK_S, MASK)));
  
  /** The key binding for saving a file as. */
  public static final VectorOption<KeyStroke> KEY_SAVE_FILE_AS =
    new VectorOption<KeyStroke>("key.save.file.as", 
                                new KeyStrokeOption("",null), 
                                to.vector(KeyStroke.getKeyStroke(KeyEvent.VK_S, MASK | SHIFT_MASK)));
  
  /** The key binding for saving a file copy */
  public static final VectorOption<KeyStroke> KEY_SAVE_FILE_COPY =
    new VectorOption<KeyStroke>("key.save.file.copy", 
                                new KeyStrokeOption("",null), 
                                to.vector());
  
  /** The key binding for saving all files. */
  public static final VectorOption<KeyStroke> KEY_SAVE_ALL_FILES =
    new VectorOption<KeyStroke>("key.save.all.files", 
                                new KeyStrokeOption("",null), 
                                to.vector(KeyStroke.getKeyStroke(KeyEvent.VK_S, MASK | ALT_MASK)));
  
  /** The key binding for exporting in the old project file format */
  public static final VectorOption<KeyStroke> KEY_EXPORT_OLD = 
    new VectorOption<KeyStroke>("key.export.old", new KeyStrokeOption("",null), to.vector());
  
  /** The key binding for renaming a file. */
  public static final VectorOption<KeyStroke> KEY_RENAME_FILE = 
    new VectorOption<KeyStroke>("key.rename.file", 
                                new KeyStrokeOption("",null), 
                                to.vector(KeyStroke.getKeyStroke(KeyEvent.VK_R, MASK)));
  
  /** The key binding for reverting a file. */
  public static final VectorOption<KeyStroke> KEY_REVERT_FILE =
    new VectorOption<KeyStroke>("key.revert.file",
                                new KeyStrokeOption("",null), 
                                to.vector(KeyStroke.getKeyStroke(KeyEvent.VK_R, MASK|SHIFT_MASK)));
  
  /** The key binding for closing a file */
  public static final VectorOption<KeyStroke> KEY_CLOSE_FILE =
    new VectorOption<KeyStroke>("key.close.file", 
                                new KeyStrokeOption("",null), 
                                to.vector(KeyStroke.getKeyStroke(KeyEvent.VK_W, MASK)));
  
  /** The key binding for closing all files */
  public static final VectorOption<KeyStroke> KEY_CLOSE_ALL_FILES =
    new VectorOption<KeyStroke>("key.close.all.files", 
                                new KeyStrokeOption("",null), 
                                to.vector(KeyStroke.getKeyStroke(KeyEvent.VK_W, MASK|ALT_MASK)));
  
  public static final VectorOption<KeyStroke> KEY_CLOSE_PROJECT =
    new VectorOption<KeyStroke>("key.close.project", 
                                new KeyStrokeOption("",null), 
                                to.vector(KeyStroke.getKeyStroke(KeyEvent.VK_W, MASK|SHIFT_MASK)));
  
  /** The key binding for showing the print preview */
  public static final VectorOption<KeyStroke> KEY_PAGE_SETUP =
    new VectorOption<KeyStroke>("key.page.setup", new KeyStrokeOption("",null), to.vector());
  
  /** The key binding for showing the print preview. */
  public static final VectorOption<KeyStroke> KEY_PRINT_PREVIEW =
    new VectorOption<KeyStroke>("key.print.preview", 
                                new KeyStrokeOption("",null), 
                                to.vector(KeyStroke.getKeyStroke(KeyEvent.VK_P, MASK | SHIFT_MASK)));
  
  /** The key binding for printing a file */
  public static final VectorOption<KeyStroke> KEY_PRINT =
    new VectorOption<KeyStroke>("key.print", 
                                new KeyStrokeOption("",null), 
                                to.vector(KeyStroke.getKeyStroke(KeyEvent.VK_P, MASK)));
  
  /** The key binding for quitting */
  public static final VectorOption<KeyStroke> KEY_QUIT =
    new VectorOption<KeyStroke>("key.quit", 
                                new KeyStrokeOption("",null), 
                                to.vector(KeyStroke.getKeyStroke(KeyEvent.VK_Q, MASK)));
  
  /** The key binding for forced quitting */
  public static final VectorOption<KeyStroke> KEY_FORCE_QUIT =
    new VectorOption<KeyStroke>("key.force.quit", new KeyStrokeOption("",null), to.vector());
  
  /** The key binding for undo-ing */
  public static final VectorOption<KeyStroke> KEY_UNDO =
    new VectorOption<KeyStroke>("key.undo", 
                                new KeyStrokeOption("",null), 
                                to.vector(KeyStroke.getKeyStroke(KeyEvent.VK_Z, MASK)));
  
  /** The key binding for redo-ing */
  public static final VectorOption<KeyStroke> KEY_REDO =
    new VectorOption<KeyStroke>("key.redo", 
                                new KeyStrokeOption("",null), 
                                to.vector(KeyStroke.getKeyStroke(KeyEvent.VK_Z, MASK|SHIFT_MASK)));
  
  /** The key binding for cutting */
  public static final VectorOption<KeyStroke> KEY_CUT =
    new VectorOption<KeyStroke>("key.cut", 
                                new KeyStrokeOption("",null), 
                                to.vector(KeyStroke.getKeyStroke(KeyEvent.VK_X, MASK)));
  
  /** The key binding for copying */
  public static final VectorOption<KeyStroke> KEY_COPY =
    new VectorOption<KeyStroke>("key.copy", 
                                new KeyStrokeOption("",null), 
                                to.vector(KeyStroke.getKeyStroke(KeyEvent.VK_C, MASK)));
  
  /** The key binding for pasting */
  public static final VectorOption<KeyStroke> KEY_PASTE =
    new VectorOption<KeyStroke>("key.paste", 
                                new KeyStrokeOption("",null), 
                                to.vector(KeyStroke.getKeyStroke(KeyEvent.VK_V, MASK)));
  
  /** The key binding for pasting from history */
  public static final VectorOption<KeyStroke> KEY_PASTE_FROM_HISTORY =
    new VectorOption<KeyStroke>("key.paste.from.history", 
                                new KeyStrokeOption("",null), 
                                to.vector(KeyStroke.getKeyStroke(KeyEvent.VK_V , MASK|SHIFT_MASK)));
  
  /** The key binding for selecting all text */
  public static final VectorOption<KeyStroke> KEY_SELECT_ALL =
    new VectorOption<KeyStroke>("key.select.all", 
                                new KeyStrokeOption("",null), 
                                to.vector(KeyStroke.getKeyStroke(KeyEvent.VK_A, MASK)));
  
  /** The key binding for find and replace */
  public static final VectorOption<KeyStroke> KEY_FIND_NEXT =
    new VectorOption<KeyStroke>("key.find.next", 
                                new KeyStrokeOption("",null), 
                                to.vector(KeyStroke.getKeyStroke(KeyEvent.VK_F3, 0)));
  
  /** The key binding for find previous (opposite direction) */
  public static final VectorOption<KeyStroke> KEY_FIND_PREV =
    new VectorOption<KeyStroke>("key.find.prev", 
                                new KeyStrokeOption("",null), 
                                to.vector(KeyStroke.getKeyStroke(KeyEvent.VK_F3, SHIFT_MASK)));
  
  /** The key binding for find and replace */
  public static final VectorOption<KeyStroke> KEY_FIND_REPLACE =
    new VectorOption<KeyStroke>("key.find.replace", 
                                new KeyStrokeOption("",null), 
                                to.vector(KeyStroke.getKeyStroke(KeyEvent.VK_F, MASK)));
  
  /** The key binding for goto line */
  public static final VectorOption<KeyStroke> KEY_GOTO_LINE =
    new VectorOption<KeyStroke>("key.goto.line", 
                                new KeyStrokeOption("",null), 
                                to.vector(KeyStroke.getKeyStroke(KeyEvent.VK_G, MASK)));
  
  /** The key binding for goto file. */
  public static final VectorOption<KeyStroke> KEY_GOTO_FILE =
    new VectorOption<KeyStroke>("key.goto.file", 
                                new KeyStrokeOption("",null), 
                                to.vector(KeyStroke.getKeyStroke(KeyEvent.VK_G, MASK|KeyEvent.SHIFT_MASK)));
  
  /** The key binding for goto this file. */
  public static final VectorOption<KeyStroke> KEY_GOTO_FILE_UNDER_CURSOR =
    new VectorOption<KeyStroke>("key.goto.file.under.cursor", 
                                new KeyStrokeOption("",null), 
                                to.vector(KeyStroke.getKeyStroke(KeyEvent.VK_F6, 0)));
  
  /** The key binding for open Javadoc. */
  public static final VectorOption<KeyStroke> KEY_OPEN_JAVADOC =
    new VectorOption<KeyStroke>("key.open.javadoc", 
                                new KeyStrokeOption("",null), 
                                to.vector(KeyStroke.getKeyStroke(KeyEvent.VK_F6, KeyEvent.SHIFT_MASK)));
  
  /** The key binding for open Javadoc under cursor. */
  public static final VectorOption<KeyStroke> KEY_OPEN_JAVADOC_UNDER_CURSOR =
    new VectorOption<KeyStroke>("key.open.javadoc.under.cursor", 
                                new KeyStrokeOption("",null), 
                                to.vector(KeyStroke.getKeyStroke(KeyEvent.VK_F6, MASK)));
  
  /** The key binding for complete file. */
  public static final VectorOption<KeyStroke> KEY_COMPLETE_FILE =
    new VectorOption<KeyStroke>("key.complete.file", 
                                new KeyStrokeOption("",null), 
                                to.vector(KeyStroke.getKeyStroke(KeyEvent.VK_SPACE, MASK|KeyEvent.SHIFT_MASK)));
  
//  /** The key binding for indenting */
//  public static final VectorOption<KeyStroke> KEY_INDENT =
//    new VectorOption<KeyStroke>("key.indent",
//                                new KeyStrokeOption("",null), 
//                                to.vector(KeyStroke.getKeyStroke(KeyEvent.VK_TAB, MASK)));
  
  /** The key binding for commenting out lines */
  public static final VectorOption<KeyStroke> KEY_COMMENT_LINES =
    new VectorOption<KeyStroke>("key.comment.lines", 
                                new KeyStrokeOption("",null), 
                                to.vector(KeyStroke.getKeyStroke(KeyEvent.VK_SLASH, MASK)));
  
  /** The key binding for un-commenting lines */
  public static final VectorOption<KeyStroke> KEY_UNCOMMENT_LINES =
    new VectorOption<KeyStroke>("key.uncomment.lines", 
                                new KeyStrokeOption("",null), 
                                to.vector(KeyStroke.getKeyStroke(KeyEvent.VK_SLASH, MASK|SHIFT_MASK)));
  
  /** The key binding for selecting previous document */
  public static final VectorOption<KeyStroke> KEY_PREVIOUS_DOCUMENT =
    new VectorOption<KeyStroke>("key.previous.document", 
                                new KeyStrokeOption("",null), 
                                to.vector(KeyStroke.getKeyStroke(KeyEvent.VK_COMMA, MASK)));
  
  /** The key binding for selecting next document */
  public static final VectorOption<KeyStroke> KEY_NEXT_DOCUMENT =
    new VectorOption<KeyStroke>("key.next.document",
                                new KeyStrokeOption("",null), 
                                to.vector(KeyStroke.getKeyStroke(KeyEvent.VK_PERIOD, MASK)));
  
  /** The key binding for changing the focus to the previous pane */
  public static final VectorOption<KeyStroke> KEY_PREVIOUS_PANE =
    new VectorOption<KeyStroke>("key.previous.pane", 
                                new KeyStrokeOption("",null), 
                                to.vector(KeyStroke.getKeyStroke(KeyEvent.VK_OPEN_BRACKET, MASK)));
  
  /** The key binding for changing the focus to the next pane */
  public static final VectorOption<KeyStroke> KEY_NEXT_PANE =
    new VectorOption<KeyStroke>("key.next.pane", 
                                new KeyStrokeOption("",null), 
                                to.vector(KeyStroke.getKeyStroke(KeyEvent.VK_CLOSE_BRACKET, MASK)));
  
  /** The key binding for going to the opening brace. */
  public static final VectorOption<KeyStroke> KEY_OPENING_BRACE =
    new VectorOption<KeyStroke>("key.goto.opening.brace", 
                                new KeyStrokeOption("",null), 
                                to.vector(KeyStroke.getKeyStroke(KeyEvent.VK_OPEN_BRACKET, MASK|SHIFT_MASK)));
  
  /** The key binding for going to the closing brace. */
  public static final VectorOption<KeyStroke> KEY_CLOSING_BRACE =
    new VectorOption<KeyStroke>("key.goto.closing.brace", 
                                new KeyStrokeOption("",null), 
                                to.vector(KeyStroke.getKeyStroke(KeyEvent.VK_CLOSE_BRACKET, MASK|SHIFT_MASK)));
  
  /** The key binding for jumping to the next location in the browser history */
  public static final VectorOption<KeyStroke> KEY_BROWSE_FORWARD =
    new VectorOption<KeyStroke>("key.browse.forward", 
                                new KeyStrokeOption("",null), 
                                to.vector(KeyStroke.getKeyStroke(KeyEvent.VK_RIGHT, ALT_MASK|SHIFT_MASK)));
  
  /** The key binding for jumping to the previous location in the browser history */
  public static final VectorOption<KeyStroke> KEY_BROWSE_BACK =
    new VectorOption<KeyStroke>("key.browse.back", 
                                new KeyStrokeOption("",null), 
                                to.vector(KeyStroke.getKeyStroke(KeyEvent.VK_LEFT, ALT_MASK|SHIFT_MASK)));
  
  /** The key binding for going to the next region in the tabbed pane */
  public static final VectorOption<KeyStroke> KEY_TABBED_NEXT_REGION =
    new VectorOption<KeyStroke>("key.tabbed.next.region", 
                                new KeyStrokeOption("",null),
                                to.vector(KeyStroke.getKeyStroke(KeyEvent.VK_DOWN, ALT_MASK|SHIFT_MASK)));
  
  /** The key binding for going to the previous region in the tabbed pane */
  public static final VectorOption<KeyStroke> KEY_TABBED_PREV_REGION =
    new VectorOption<KeyStroke>("key.tabbed.prev.region", 
                                new KeyStrokeOption("",null),
                                to.vector(KeyStroke.getKeyStroke(KeyEvent.VK_UP, ALT_MASK|SHIFT_MASK)));
  
  /** The key binding for openning the preferences dialog */
  public static final VectorOption<KeyStroke> KEY_PREFERENCES =
    new VectorOption<KeyStroke>("key.preferences", 
                                new KeyStrokeOption("",null), 
                                to.vector(KeyStroke.getKeyStroke(KeyEvent.VK_SEMICOLON, MASK)));
  
  /** The key binding for compiling current document */
  public static final VectorOption<KeyStroke> KEY_COMPILE =
    new VectorOption<KeyStroke>("key.compile", 
                                new KeyStrokeOption("",null), 
                                to.vector(KeyStroke.getKeyStroke(KeyEvent.VK_F5, SHIFT_MASK)));
  
  /** The key binding for compiling all */
  public static final VectorOption<KeyStroke> KEY_COMPILE_ALL =
    new VectorOption<KeyStroke>("key.compile.all", 
                                new KeyStrokeOption("",null), 
                                to.vector(KeyStroke.getKeyStroke(KeyEvent.VK_F5, 0)));
  
  /** The key binding for running the main method of the current document */
  public static final VectorOption<KeyStroke> KEY_RUN =
    new VectorOption<KeyStroke>("key.run", 
                                new KeyStrokeOption("",null), 
                                to.vector(KeyStroke.getKeyStroke(KeyEvent.VK_F2, 0)));
  
  /** The key binding for running the current document as applet. */
  public static final VectorOption<KeyStroke> KEY_RUN_APPLET =
    new VectorOption<KeyStroke>("key.run.applet", 
                                new KeyStrokeOption("",null), 
                                to.vector(KeyStroke.getKeyStroke(KeyEvent.VK_F2, SHIFT_MASK)));
  
  /** The key binding for testing the current document */
  public static final VectorOption<KeyStroke> KEY_TEST =
    new VectorOption<KeyStroke>("key.test", 
                                new KeyStrokeOption("",null), 
                                to.vector(KeyStroke.getKeyStroke(KeyEvent.VK_T, MASK|SHIFT_MASK)));
  
  /** The key binding for testing all open JUnit test cases. */
  public static final VectorOption<KeyStroke> KEY_TEST_ALL =
    new VectorOption<KeyStroke>("key.test.all", 
                                new KeyStrokeOption("",null), 
                                to.vector(KeyStroke.getKeyStroke(KeyEvent.VK_T, MASK)));
  
  /** The key binding for generating javadoc for all documents */
  public static final VectorOption<KeyStroke> KEY_JAVADOC_ALL =
    new VectorOption<KeyStroke>("key.javadoc.all", 
                                new KeyStrokeOption("",null), 
                                to.vector(KeyStroke.getKeyStroke(KeyEvent.VK_J, MASK)));
  
  /** The key binding for generating javadoc for the current document */
  public static final VectorOption<KeyStroke> KEY_JAVADOC_CURRENT =
    new VectorOption<KeyStroke>("key.javadoc.current", 
                                new KeyStrokeOption("",null), 
                                to.vector(KeyStroke.getKeyStroke(KeyEvent.VK_J, MASK | SHIFT_MASK)));
  
  /** The key binding for saving the interactions copy to a file. */
  public static final VectorOption<KeyStroke> KEY_SAVE_INTERACTIONS_COPY =
    new VectorOption<KeyStroke>("key.save.interactions.copy", new KeyStrokeOption("",null), to.vector());
  
  /** The key binding for executing an interactions history. */
  public static final VectorOption<KeyStroke> KEY_EXECUTE_HISTORY =
    new VectorOption<KeyStroke>("key.execute.history", new KeyStrokeOption("",null), to.vector());
  
  /** The key binding for loading an interactions history as a script. */
  public static final VectorOption<KeyStroke> KEY_LOAD_HISTORY_SCRIPT =
    new VectorOption<KeyStroke>("key.load.history.script", new KeyStrokeOption("",null), to.vector());
  
  /** The key binding for saving an interactions history. */
  public static final VectorOption<KeyStroke> KEY_SAVE_HISTORY =
    new VectorOption<KeyStroke>("key.save.history", new KeyStrokeOption("",null), to.vector());
  
  /** The key binding for clearing the interactions history. */
  public static final VectorOption<KeyStroke> KEY_CLEAR_HISTORY =
    new VectorOption<KeyStroke>("key.clear.history", new KeyStrokeOption("",null), to.vector());
  
  /** The key binding for resetting the interactions pane. */
  public static final VectorOption<KeyStroke> KEY_RESET_INTERACTIONS =
    new VectorOption<KeyStroke>("key.reset.interactions", new KeyStrokeOption("",null), to.vector());
  
  /** The key binding for viewing the interactions classpath. */
  public static final VectorOption<KeyStroke> KEY_VIEW_INTERACTIONS_CLASSPATH =
    new VectorOption<KeyStroke>("key.view.interactions.classpath", new KeyStrokeOption("",null), to.vector());
  
  /** The key binding for printing the interactions. */
  public static final VectorOption<KeyStroke> KEY_PRINT_INTERACTIONS =
    new VectorOption<KeyStroke>("key.view.print.interactions", new KeyStrokeOption("",null), to.vector());
  
  /** The key binding for lifting the current interaction to definitions. */
  public static final VectorOption<KeyStroke> KEY_LIFT_CURRENT_INTERACTION =
    new VectorOption<KeyStroke>("key.lift.current.interaction", new KeyStrokeOption("",null), to.vector());
  
//  /** The key binding to enter or leave multiline input mode. */
//  public static final VectorOption<KeyStroke> KEY_TOGGLE_MULTILINE_INTERACTION =
//   new VectorOption<KeyStroke>("key.toggle.multiline.interaction", 
//                               new KeyStrokeOption("",null), 
//                               to.vector(KeyStroke.getKeyStroke(KeyEvent.VK_M, MASK)));
  
  /** The key binding for saving the console copy to a file. */
  public static final VectorOption<KeyStroke> KEY_SAVE_CONSOLE_COPY =
    new VectorOption<KeyStroke>("key.save.console.copy", new KeyStrokeOption("",null), to.vector());

  /** The key binding for clearing the console. */
  public static final VectorOption<KeyStroke> KEY_CLEAR_CONSOLE =
    new VectorOption<KeyStroke>("key.clear.console", new KeyStrokeOption("",null), to.vector());
  
  /** The key binding for printing the console. */
  public static final VectorOption<KeyStroke> KEY_PRINT_CONSOLE =
    new VectorOption<KeyStroke>("key.view.print.console", new KeyStrokeOption("",null), to.vector());
  
  /** The key binding for moving the cursor backwards */
  public static final VectorOption<KeyStroke> KEY_BACKWARD =
    new VectorOption<KeyStroke>("key.backward", 
                                new KeyStrokeOption("",null), 
                                to.vector(KeyStroke.getKeyStroke(KeyEvent.VK_LEFT, 0)));
  
  /** The key binding for moving the cursor backwards with selection */
  public static final VectorOption<KeyStroke> KEY_BACKWARD_SELECT =
    new VectorOption<KeyStroke>("key.backward.select", 
                                new KeyStrokeOption("",null), 
                                to.vector(KeyStroke.getKeyStroke(KeyEvent.VK_LEFT, SHIFT_MASK)));
  
  /** The key binding for moving the cursor to the beginning of the document
    */
  public static final VectorOption<KeyStroke> KEY_BEGIN_DOCUMENT =
    new VectorOption<KeyStroke>("key.begin.document",
                                new KeyStrokeOption("",null), 
                                to.vector(KeyStroke.getKeyStroke(KeyEvent.VK_HOME, MASK)));
  
  /** The key binding for moving the cursor to the beginning of the document */
  public static final VectorOption<KeyStroke> KEY_BEGIN_DOCUMENT_SELECT =
    new VectorOption<KeyStroke>("key.begin.document.select", 
                                new KeyStrokeOption("",null), 
                                to.vector(KeyStroke.getKeyStroke(KeyEvent.VK_HOME, SHIFT_MASK|MASK)));
  
  /** The key binding for moving the cursor to the beginning of the current line. */
  public static final VectorOption<KeyStroke> KEY_BEGIN_LINE =
    new VectorOption<KeyStroke>("key.begin.line",
                                new KeyStrokeOption("",null), 
                                to.vector(KeyStroke.getKeyStroke(KeyEvent.VK_HOME, 0)));
  
  /** The key binding for moving the cursor to the beginning of the current line. */
  public static final VectorOption<KeyStroke> KEY_BEGIN_LINE_SELECT =
    new VectorOption<KeyStroke>("key.begin.line.select", 
                                new KeyStrokeOption("",null), 
                                to.vector(KeyStroke.getKeyStroke(KeyEvent.VK_HOME, SHIFT_MASK)));
  
//  /** The key binding for moving the cursor to the beginning of the current paragraph.
//   * (Doesn't seem to do anything useful...)
//   */
//   public static final VectorOption<KeyStroke> KEY_BEGIN_PARAGRAPH =
//     new VectorOption<KeyStroke>("key.begin.paragraph", new KeyStrokeOption("",null), to.vector(KeyStroke.getKeyStroke(KeyEvent.VK_UP, MASK)));
  
  /** The key binding for moving the cursor to the beginning of the previous word. */
  public static final VectorOption<KeyStroke> KEY_PREVIOUS_WORD =
    new VectorOption<KeyStroke>("key.previous.word", 
                                new KeyStrokeOption("",null), 
                                to.vector(KeyStroke.getKeyStroke(KeyEvent.VK_LEFT, MASK)));
  
  /** The key binding for moving the cursor to the beginning of the previous word. */
  public static final VectorOption<KeyStroke> KEY_PREVIOUS_WORD_SELECT =
    new VectorOption<KeyStroke>("key.previous.word.select", 
                                new KeyStrokeOption("",null), 
                                to.vector(KeyStroke.getKeyStroke(KeyEvent.VK_LEFT, SHIFT_MASK|MASK)));
  
  /** The key binding for deleting the next character. */
  public static final VectorOption<KeyStroke> KEY_DELETE_NEXT =
    new VectorOption<KeyStroke>("key.delete.next", 
                                new KeyStrokeOption("",null), 
                                to.vector(KeyStroke.getKeyStroke(KeyEvent.VK_DELETE, 0)));
  
  /** The key binding for deleting the previous character (with shift set). */
  public static final VectorOption<KeyStroke> KEY_DELETE_PREVIOUS =
    new VectorOption<KeyStroke>("key.delete.previous", 
                                new KeyStrokeOption("",null), 
                                to.vector(KeyStroke.getKeyStroke(KeyEvent.VK_BACK_SPACE, 0)));
  
  /** The key binding for deleting the next character (with shift set). */
  public static final VectorOption<KeyStroke> KEY_SHIFT_DELETE_NEXT =
    new VectorOption<KeyStroke>("key.delete.next", 
                                new KeyStrokeOption("",null), 
                                to.vector(KeyStroke.getKeyStroke(KeyEvent.VK_DELETE, SHIFT_MASK)));
  
  /** The key binding for deleting the previous character (with shift set). */
  public static final VectorOption<KeyStroke> KEY_SHIFT_DELETE_PREVIOUS =
    new VectorOption<KeyStroke>("key.delete.previous", 
                                new KeyStrokeOption("",null), 
                                to.vector(KeyStroke.getKeyStroke(KeyEvent.VK_BACK_SPACE, SHIFT_MASK)));
  
  /** The key binding for moving the cursor down. */
  public static final VectorOption<KeyStroke> KEY_DOWN =
    new VectorOption<KeyStroke>("key.down", 
                                new KeyStrokeOption("",null), 
                                to.vector(KeyStroke.getKeyStroke(KeyEvent.VK_DOWN, 0)));
  
  /** The key binding for moving the cursor down. */
  public static final VectorOption<KeyStroke> KEY_DOWN_SELECT =
    new VectorOption<KeyStroke>("key.down.select", 
                                new KeyStrokeOption("",null), 
                                to.vector(KeyStroke.getKeyStroke(KeyEvent.VK_DOWN, SHIFT_MASK)));
  
  /** The key binding for moving the cursor up. */
  public static final VectorOption<KeyStroke> KEY_UP =
    new VectorOption<KeyStroke>("key.up", 
                                new KeyStrokeOption("",null), 
                                to.vector(KeyStroke.getKeyStroke(KeyEvent.VK_UP, 0)));
  
  /** The key binding for moving the cursor up. */
  public static final VectorOption<KeyStroke> KEY_UP_SELECT =
    new VectorOption<KeyStroke>("key.up.select",
                                new KeyStrokeOption("",null), 
                                to.vector(KeyStroke.getKeyStroke(KeyEvent.VK_UP, SHIFT_MASK)));
  
  /** The key binding for moving the cursor to the end of the document. */
  public static final VectorOption<KeyStroke> KEY_END_DOCUMENT =
    new VectorOption<KeyStroke>("key.end.document", 
                                new KeyStrokeOption("",null), 
                                to.vector(KeyStroke.getKeyStroke(KeyEvent.VK_END, MASK)));
  
  /** The key binding for moving the cursor to the end of the document. */
  public static final VectorOption<KeyStroke> KEY_END_DOCUMENT_SELECT =
    new VectorOption<KeyStroke>("key.end.document.select", 
                                new KeyStrokeOption("",null), 
                                to.vector(KeyStroke.getKeyStroke(KeyEvent.VK_END, SHIFT_MASK|MASK)));
  
  /** The key binding for moving the cursor to the end of the current line. */
  public static final VectorOption<KeyStroke> KEY_END_LINE =
    new VectorOption<KeyStroke>("key.end.line", 
                                new KeyStrokeOption("",null), 
                                to.vector(KeyStroke.getKeyStroke(KeyEvent.VK_END, 0)));
  
  /** The key binding for moving the cursor to the end of the current line. */
  public static final VectorOption<KeyStroke> KEY_END_LINE_SELECT =
    new VectorOption<KeyStroke>("key.end.line.select", 
                                new KeyStrokeOption("",null), 
                                to.vector(KeyStroke.getKeyStroke(KeyEvent.VK_END, SHIFT_MASK)));
  
//  /** The key binding for moving the cursor to the end of the current paragraph. */
//  public static final VectorOption<KeyStroke> KEY_END_PARAGRAPH =
//    new VectorOption<KeyStroke>("key.end.paragraph", 
//                                new KeyStrokeOption("",null), 
//                                to.vector(KeyStroke.getKeyStroke(KeyEvent.VK_DOWN, MASK)));
  
  /** The key binding for moving the cursor to the beginning of the next word. */
  public static final VectorOption<KeyStroke> KEY_NEXT_WORD =
    new VectorOption<KeyStroke>("key.next.word", 
                                new KeyStrokeOption("",null), 
                                to.vector(KeyStroke.getKeyStroke(KeyEvent.VK_RIGHT, MASK)));
  
  /** The key binding for moving the cursor to the beginning of the next word. */
  public static final VectorOption<KeyStroke> KEY_NEXT_WORD_SELECT =
    new VectorOption<KeyStroke>("key.next.word.select",
                                new KeyStrokeOption("",null), 
                                to.vector(KeyStroke.getKeyStroke(KeyEvent.VK_RIGHT, SHIFT_MASK|MASK)));
  
  /** The key binding for moving the cursor forwards. */
  public static final VectorOption<KeyStroke> KEY_FORWARD =
    new VectorOption<KeyStroke>("key.forward", 
                                new KeyStrokeOption("",null), 
                                to.vector(KeyStroke.getKeyStroke(KeyEvent.VK_RIGHT, 0)));
  
  /** The key binding for moving the cursor forwards. */
  public static final VectorOption<KeyStroke> KEY_FORWARD_SELECT =
    new VectorOption<KeyStroke>("key.forward.select", 
                                new KeyStrokeOption("",null), 
                                to.vector(KeyStroke.getKeyStroke(KeyEvent.VK_RIGHT, SHIFT_MASK)));
  
  /** The key binding for page down. */
  public static final VectorOption<KeyStroke> KEY_PAGE_DOWN =
    new VectorOption<KeyStroke>("key.page.down",
                                new KeyStrokeOption("",null),
                                to.vector(KeyStroke.getKeyStroke(KeyEvent.VK_PAGE_DOWN, 0)));
  
  /** The key binding for page up. */
  public static final VectorOption<KeyStroke> KEY_PAGE_UP =
    new VectorOption<KeyStroke>("key.page.up", 
                                new KeyStrokeOption("",null), 
                                to.vector(KeyStroke.getKeyStroke(KeyEvent.VK_PAGE_UP, 0)));
  
//  public static final VectorOption<KeyStroke> KEY_NEXT_RECENT_DOCUMENT = // Key code for '`'
//    new VectorOption<KeyStroke>("key.next.recent.document", 
//                                new KeyStrokeOption("",null), 
//                                to.vector(KeyStroke.getKeyStroke(KeyEvent.BACK_QUOTE, CTRL_MASK)));  
  
//  public static final VectorOption<KeyStroke> KEY_PREV_RECENT_DOCUMENT =   // Key code for '~'
//    new VectorOption<KeyStroke>("key.prev.recent.document", 
//                                new KeyStrokeOption("",null), 
//                                to.vector(KeyStroke.getKeyStroke(KeyEvent.BACK_QUOTE, SHIFT_MASK | CTRL_MASK))); 
  
  /** The key binding for cutting a line. */
  public static final VectorOption<KeyStroke> KEY_CUT_LINE =
    new VectorOption<KeyStroke>("key.cut.line", 
                                new KeyStrokeOption("",null), 
                                to.vector(KeyStroke.getKeyStroke(KeyEvent.VK_K, MASK|ALT_MASK)));
  
  /** The key binding for clearing a line, emacs-style. */
  public static final VectorOption<KeyStroke> KEY_CLEAR_LINE =
    new VectorOption<KeyStroke>("key.clear.line", 
                                new KeyStrokeOption("",null), 
                                to.vector(KeyStroke.getKeyStroke(KeyEvent.VK_K, MASK)));
  
  /** The key binding for toggling debug mode. */
  public static final VectorOption<KeyStroke> KEY_DEBUG_MODE_TOGGLE =
    new VectorOption<KeyStroke>("key.debug.mode.toggle", 
                                new KeyStrokeOption("",null), 
                                to.vector(KeyStroke.getKeyStroke(KeyEvent.VK_D, MASK | SHIFT_MASK)));
  
//  /** The key binding for suspending the debugger. */
//  public static final VectorOption<KeyStroke> KEY_DEBUG_SUSPEND =
//    new VectorOption<KeyStroke>("key.debug.suspend", 
//                                new KeyStrokeOption("",null), 
//                                to.vector(KeyStroke.getKeyStroke(KeyEvent.VK_F6, 0)));
  
  /** The key binding for resuming the debugger. */
  public static final VectorOption<KeyStroke> KEY_DEBUG_RESUME =
    new VectorOption<KeyStroke>("key.debug.resume", 
                                new KeyStrokeOption("",null), 
                                to.vector(KeyStroke.getKeyStroke(KeyEvent.VK_F7, 0)));
  
  /** The key binding for automatically tracing through each line of a program*/
  public static final VectorOption<KeyStroke> KEY_DEBUG_AUTOMATIC_TRACE = 
    new VectorOption<KeyStroke>("key.debug.automatic.trace", 
                                new KeyStrokeOption("",null), 
                                to.vector(KeyStroke.getKeyStroke(KeyEvent.VK_F9, 0)));
  
  /** The key binding for stepping into in the debugger */
  public static final VectorOption<KeyStroke> KEY_DEBUG_STEP_INTO =
    new VectorOption<KeyStroke>("key.debug.step.into", 
                                new KeyStrokeOption("",null), 
                                to.vector(KeyStroke.getKeyStroke(KeyEvent.VK_F12, 0)));
  
  /** The key binding for stepping over in the debugger. */
  public static final VectorOption<KeyStroke> KEY_DEBUG_STEP_OVER =
    new VectorOption<KeyStroke>("key.debug.step.over", 
                                new KeyStrokeOption("",null), 
                                to.vector(KeyStroke.getKeyStroke(KeyEvent.VK_F11, 0)));
  
  /** The key binding for stepping out in the debugger. */
  public static final VectorOption<KeyStroke> KEY_DEBUG_STEP_OUT =
    new VectorOption<KeyStroke>("key.debug.step.out", 
                                new KeyStrokeOption("",null), 
                                to.vector(KeyStroke.getKeyStroke(KeyEvent.VK_F12, SHIFT_MASK)));
  
  /** The key binding for toggling a breakpoint. */
  public static final VectorOption<KeyStroke> KEY_DEBUG_BREAKPOINT_TOGGLE =
    new VectorOption<KeyStroke>("key.debug.breakpoint.toggle",
                                new KeyStrokeOption("",null), 
                                to.vector(KeyStroke.getKeyStroke(KeyEvent.VK_B, MASK)));
  
  /** The key binding for displaying the breakpoints panel. */
  public static final VectorOption<KeyStroke> KEY_DEBUG_BREAKPOINT_PANEL =
    new VectorOption<KeyStroke>("key.debug.breakpoint.panel", 
                                new KeyStrokeOption("",null), 
                                to.vector(KeyStroke.getKeyStroke(KeyEvent.VK_B, MASK | SHIFT_MASK)));
  
  /** The key binding for clearing all breakpoints. */
  public static final VectorOption<KeyStroke> KEY_DEBUG_CLEAR_ALL_BREAKPOINTS =
    new VectorOption<KeyStroke>("key.debug.clear.all.breakpoints", 
                                new KeyStrokeOption("",null), 
                                to.vector());
  
  /** The key binding for toggling a bookmark. */
  public static final VectorOption<KeyStroke> KEY_BOOKMARKS_TOGGLE =
    new VectorOption<KeyStroke>("key.bookmarks.toggle", 
                                new KeyStrokeOption("",null), 
                                to.vector(KeyStroke.getKeyStroke(KeyEvent.VK_M, MASK)));
  
  /** The key binding for displaying the bookmarks panel. */
  public static final VectorOption<KeyStroke> KEY_BOOKMARKS_PANEL =
    new VectorOption<KeyStroke>("key.bookmarks.panel", 
                                new KeyStrokeOption("",null), 
                                to.vector(KeyStroke.getKeyStroke(KeyEvent.VK_M, MASK | SHIFT_MASK)));
  
  /** The key binding for help. */
  public static final VectorOption<KeyStroke> KEY_HELP =
    new VectorOption<KeyStroke>("key.help",
                                new KeyStrokeOption("",null), 
                                to.vector(KeyStroke.getKeyStroke(KeyEvent.VK_F1, 0)));
  
  /** The key binding for quickstart. Currently set to the null keystroke. */
  public static final VectorOption<KeyStroke> KEY_QUICKSTART = 
    new VectorOption<KeyStroke>("key.quickstart", new KeyStrokeOption("",null), to.vector());
  
  /** The key binding for the about dialog */
  public static final VectorOption<KeyStroke> KEY_ABOUT = 
    new VectorOption<KeyStroke>("key.about", new KeyStrokeOption("",null), to.vector());
  
  /** The key binding for the check new version dialog */
  public static final VectorOption<KeyStroke> KEY_CHECK_NEW_VERSION = 
    new VectorOption<KeyStroke>("key.check.new.version", new KeyStrokeOption("",null), to.vector());
  
  /** The key binding for the DrJava survey dialog */
  public static final VectorOption<KeyStroke> KEY_DRJAVA_SURVEY = 
    new VectorOption<KeyStroke>("key.drjava.survey", new KeyStrokeOption("",null), to.vector());
  
  /** The key binding for the "DrJava Errors" dialog */
  public static final VectorOption<KeyStroke> KEY_DRJAVA_ERRORS = 
    new VectorOption<KeyStroke>("key.drjava.errors", new KeyStrokeOption("",null), to.vector());
  
  /** The key binding for following a file, like using "less" and F. */
  public static final VectorOption<KeyStroke> KEY_FOLLOW_FILE =
    new VectorOption<KeyStroke>("key.follow.file",
                                new KeyStrokeOption("",null), 
                                to.vector(KeyStroke.getKeyStroke(KeyEvent.VK_L, MASK | SHIFT_MASK)));
  
  /** The key binding for executing an external process. */
  public static final VectorOption<KeyStroke> KEY_EXEC_PROCESS =
    new VectorOption<KeyStroke>("key.exec.process", 
                                new KeyStrokeOption("",null), 
                                to.vector(KeyStroke.getKeyStroke(KeyEvent.VK_X, MASK | SHIFT_MASK)));
  
  /** The key binding to detach/re-attach the tabbed panes. */
  public static final VectorOption<KeyStroke> KEY_DETACH_TABBEDPANES = 
    new VectorOption<KeyStroke>("key.detach.tabbedpanes", new KeyStrokeOption("",null), to.vector());
  
  /** The key binding to detach/re-attach the debugger panel. */
  public static final VectorOption<KeyStroke> KEY_DETACH_DEBUGGER = 
    new VectorOption<KeyStroke>("key.detach.debugger", new KeyStrokeOption("",null), to.vector());
  
  /** The key binging to close stream input in the ineractions panel. Ctrl-D on all systems.
    * In the console on DOS/Windows, this was typically Ctrl-Z, but Ctrl-Z is now the
    * default for Undo, even on Windows. */
  public static final VectorOption<KeyStroke> KEY_CLOSE_SYSTEM_IN = 
    new VectorOption<KeyStroke>("key.close.system.in", 
                                new KeyStrokeOption("",null), 
                                to.vector(KeyStroke.getKeyStroke(KeyEvent.VK_D, CTRL_MASK)));
  
  /** Keystroke option for KeyStrokeOptionComponentTest. */
  public static final KeyStrokeOption KEY_FOR_UNIT_TESTS_ONLY = 
    new KeyStrokeOption("key.for.unit.tests.only", KeyStroke.getKeyStroke(KeyEvent.VK_N, CTRL_MASK|SHIFT_MASK|MASK));

  /** The key binding for the GenerateCustomDrJavaJarFrame. */
  public static final VectorOption<KeyStroke> KEY_GENERATE_CUSTOM_DRJAVA = 
    new VectorOption<KeyStroke>("key.generate.custom.drjava", new KeyStrokeOption("",null), to.vector());
  
  /** The key binding for starting a new, blank DrJava instance. */
  public static final VectorOption<KeyStroke> KEY_NEW_DRJAVA_INSTANCE= 
    new VectorOption<KeyStroke>("key.new.drjava.instance", new KeyStrokeOption("",null),
                                to.vector(KeyStroke.getKeyStroke(KeyEvent.VK_F1, CTRL_MASK|SHIFT_MASK)));
  
  /* ---------- Find Replace Options ---------- */
  
  public static final BooleanOption FIND_MATCH_CASE = 
    new BooleanOption("find.replace.match.case", Boolean.TRUE);
  
  public static final BooleanOption FIND_SEARCH_BACKWARDS = 
    new BooleanOption("find.replace.search.backwards", Boolean.FALSE);
  
  public static final BooleanOption FIND_WHOLE_WORD = 
    new BooleanOption("find.replace.whole.word", Boolean.FALSE);
  
  public static final BooleanOption FIND_ALL_DOCUMENTS = 
    new BooleanOption("find.replace.all.documents", Boolean.FALSE);
  
  public static final BooleanOption FIND_ONLY_SELECTION = 
    new BooleanOption("find.replace.only.selection", Boolean.FALSE);
  
  public static final BooleanOption FIND_NO_COMMENTS_STRINGS =
    new BooleanOption("find.replace.no.comments.strings", Boolean.FALSE);
  
  public static final BooleanOption FIND_NO_TEST_CASES =
    new BooleanOption("find.replace.no.test.cases", Boolean.FALSE);
  
  /* ---------- Debugger Options ---------- */
  
  /** A classpath-structured vector of all paths to look for source files on while stepping in the debugger. */
  public static final VectorOption<File> DEBUG_SOURCEPATH =
    new ClassPathOption().evaluate("debug.sourcepath");
  
  /** Whether stepping should step through Java's source files. */
  public static final BooleanOption DEBUG_STEP_JAVA = new BooleanOption("debug.step.java", Boolean.FALSE);
  
  /** Whether stepping should step through Dynamic Java's source files. */
  public static final BooleanOption DEBUG_STEP_INTERPRETER =
    new BooleanOption("debug.step.interpreter", Boolean.FALSE);
  
  /** Whether stepping should step through DrJava's source files. */
  public static final BooleanOption DEBUG_STEP_DRJAVA =
    new BooleanOption("debug.step.drjava", Boolean.FALSE);
  
  /** Which packages to exclude when stepping. */
  public static final VectorOption<String> DEBUG_STEP_EXCLUDE =
    new VectorOption<String>("debug.step.exclude", new StringOption("",null), new Vector<String>());
  
  /** Whether we want to automatically import packages after breakpoints or steps. */
  public static final BooleanOption DEBUG_AUTO_IMPORT =
    new BooleanOption("debug.auto.import", Boolean.TRUE);
  
  /** Whether we want to allow expressions and method calls in watches. */
  public static final BooleanOption DEBUG_EXPRESSIONS_AND_METHODS_IN_WATCHES =
    new BooleanOption("debug.expressions.and.methods.in.watches", Boolean.FALSE);
  
  
  /* ---------- Javadoc Options ---------- */
  
  /** Possible options for Javadoc access levels. */
  static final ArrayList<String> accessLevelChoices =
    AccessLevelChoices.evaluate();
  public static class AccessLevelChoices {
    public static final String PUBLIC = "public";
    public static final String PROTECTED = "protected";
    public static final String PACKAGE = "package";
    public static final String PRIVATE = "private";
    public static ArrayList<String> evaluate() {
      ArrayList<String> aList = new ArrayList<String>(4);
      aList.add(PUBLIC);
      aList.add(PROTECTED);
      aList.add(PACKAGE);
      aList.add(PRIVATE);
      return aList;
    }
  }
  
  /** The lowest access level of classes and members to include in the javadoc. */
  public static final ForcedChoiceOption JAVADOC_ACCESS_LEVEL =
    new ForcedChoiceOption("javadoc.access.level", AccessLevelChoices.PACKAGE, accessLevelChoices);
  
  /** Possible options for Javadoc system class documentation links. */
  static final String JAVADOC_NONE_TEXT = "none";
  static final String JAVADOC_1_3_TEXT = "1.3";  // deprecated
  static final String JAVADOC_1_4_TEXT = "1.4";  // deprecated
  static final String JAVADOC_1_5_TEXT = "1.5";  // deprecated
  static final String JAVADOC_1_6_TEXT = "1.6";
  static final String JAVADOC_1_7_TEXT = "1.7";
  static final String JAVADOC_1_8_TEXT = "1.8";
  static final String JAVADOC_AUTO_TEXT = "use compiler version"; // for "Open Java API Javadoc"
  
  static final String[] linkChoices = new String[]{
    JAVADOC_NONE_TEXT, JAVADOC_1_6_TEXT, JAVADOC_1_7_TEXT, JAVADOC_1_8_TEXT };
  static final ArrayList<String> linkVersionChoices = new ArrayList<String>(Arrays.asList(linkChoices));

  static final String[] linkDeprecated = new String[]{
<<<<<<< HEAD
    JAVADOC_1_3_TEXT, JAVADOC_1_5_TEXT, JAVADOC_1_4_TEXT };
=======
    JAVADOC_1_3_TEXT, JAVADOC_1_4_TEXT, JAVADOC_1_5_TEXT };
>>>>>>> 272a5655
  static final ArrayList<String> linkVersionDeprecated = new ArrayList<String>(Arrays.asList(linkDeprecated));  
  
  public static final StringOption JAVADOC_1_6_LINK =
    new StringOption("javadoc.1.6.link", "http://download.oracle.com/javase/6/docs/api");
  public static final StringOption JAVADOC_1_7_LINK =
    new StringOption("javadoc.1.7.link", "http://download.oracle.com/javase/7/docs/api/");
<<<<<<< HEAD
  public static final StringOption JAVADOC_1_8_LINK = 
=======
  public static final StringOption JAVADOC_1_8_LINK =
>>>>>>> 272a5655
    new StringOption("javadoc.1.8.link", "http://download.oracle.com/javase/8/docs/api/");
  
  /** The version of Java to use for links to Javadoc for system classes. */
  public static final ForcedChoiceOption JAVADOC_LINK_VERSION =
    new ForcedChoiceOption("javadoc.link.version",
<<<<<<< HEAD
                           (System.getProperty("java.specification.version").startsWith("1.5") ? JAVADOC_1_5_TEXT : 
                              (System.getProperty("java.specification.version").startsWith("1.6") ? JAVADOC_1_6_TEXT : 
                                 JAVADOC_1_7_TEXT)),
                           linkVersionChoices, 
                           linkVersionDeprecated);
=======
                           (System.getProperty("java.specification.version").startsWith("1.6") ? JAVADOC_1_6_TEXT : 
                              (System.getProperty("java.specification.version").startsWith("1.7") ? JAVADOC_1_7_TEXT : 
                                 JAVADOC_1_8_TEXT)),
                           linkVersionChoices, linkVersionDeprecated);
>>>>>>> 272a5655
  
  static final String[] apiJavadocChoices = new String[] {
    JAVADOC_1_6_TEXT, JAVADOC_1_7_TEXT, JAVADOC_1_8_TEXT, JAVADOC_AUTO_TEXT};
  
  static final ArrayList<String> apiJavadocVersionChoices = new ArrayList<String>(Arrays.asList(apiJavadocChoices));

  static final String[] apiJavadocDeprecated = new String[] {
    JAVADOC_1_3_TEXT, JAVADOC_1_4_TEXT, JAVADOC_1_5_TEXT}; // deprecated, will be changed to JAVADOC_AUTO_TEXT
  
  static final ArrayList<String> apiJavadocVersionDeprecated = new ArrayList<String>(Arrays.asList(apiJavadocDeprecated));  
  
  /** The version of Java to use for the "Open Java API Javadoc" feature. */
  public static final ForcedChoiceOption JAVADOC_API_REF_VERSION =
    new ForcedChoiceOption("javadoc.api.ref.version", JAVADOC_AUTO_TEXT,
                           apiJavadocVersionChoices, apiJavadocVersionDeprecated);
  
  /** URL for JUnit javadocs. */
  public static final StringOption JUNIT_LINK =
    new StringOption("junit.link", "http://www.cs.rice.edu/~javaplt/javadoc/concjunit4.7");
  
  /** Additional Javadoc URLs. */
  public static final VectorOption<String> JAVADOC_ADDITIONAL_LINKS =
    new VectorOption<String>("javadoc.additional.links", new StringOption("",null), new Vector<String>());
  
  /** Whether to include the entire package heirarchy from the source roots when generating JavaDoc output. */
  public static final BooleanOption JAVADOC_FROM_ROOTS = new BooleanOption("javadoc.from.roots", Boolean.FALSE);
  
  /** A string containing custom options to be passed to Javadoc. This string needs to be tokenized before passing it to 
    * Javadoc.
    */
  public static final StringOption JAVADOC_CUSTOM_PARAMS = 
    new StringOption("javadoc.custom.params", "-author -version");
  
  /** The default destination directory for Javadoc output. */
  public static final FileOption JAVADOC_DESTINATION = new FileOption("javadoc.destination", FileOps.NULL_FILE);
  
  /** Whether to always prompt for a destination directory, whether or not a default has been set. */
  public static final BooleanOption JAVADOC_PROMPT_FOR_DESTINATION =
    new BooleanOption("javadoc.prompt.for.destination", Boolean.TRUE);
  
  /* ---------- NOTIFICATION OPTIONS ---------- */
  
  /** Whether to prompt when the interactions pane is unexpectedly reset. */
  public static final BooleanOption INTERACTIONS_EXIT_PROMPT =
    new BooleanOption("interactions.exit.prompt", Boolean.TRUE);
  
  /** Whether to prompt before quitting DrJava. */
  public static final BooleanOption QUIT_PROMPT = new BooleanOption("quit.prompt", Boolean.TRUE);
  
  /** Whether to prompt before resetting the interactions pane. */
  public static final BooleanOption INTERACTIONS_RESET_PROMPT =
    new BooleanOption("interactions.reset.prompt", Boolean.TRUE);
  
  /** Whether to prompt to save before compiling. */
  public static final BooleanOption ALWAYS_SAVE_BEFORE_COMPILE =
    new BooleanOption("save.before.compile", Boolean.FALSE);
  
  /** Whether to prompt to save before running. */
  public static final BooleanOption ALWAYS_SAVE_BEFORE_RUN =
    new BooleanOption("save.before.run", Boolean.FALSE);
  
  /** Whether to prompt to save before testing. */
  public static final BooleanOption ALWAYS_COMPILE_BEFORE_JUNIT =
    new BooleanOption("compile.before.junit", Boolean.FALSE);
  
  /** Whether to prompt to save before compiling. */
  public static final BooleanOption ALWAYS_SAVE_BEFORE_JAVADOC =
    new BooleanOption("save.before.javadoc", Boolean.FALSE);

  /** Whether to prompt to compile before compiling. */
  public static final BooleanOption ALWAYS_COMPILE_BEFORE_JAVADOC =
    new BooleanOption("compile.before.javadoc", Boolean.FALSE);
  
  /** Whether to prompt to save before compiling. */
  public static final BooleanOption ALWAYS_SAVE_BEFORE_DEBUG =
    new BooleanOption("save.before.debug", Boolean.FALSE);
  
  /** Whether to warn if a document has been modified before allowing the user to set a breakpoint in it. */
  public static final BooleanOption WARN_BREAKPOINT_OUT_OF_SYNC =
    new BooleanOption("warn.breakpoint.out.of.sync", Boolean.TRUE);
  
  /** Whether to warn that the user is debugging a file that is out of sync with its class file. */
  public static final BooleanOption WARN_DEBUG_MODIFIED_FILE =
    new BooleanOption("warn.debug.modified.file", Boolean.TRUE);
  
  /** Whether to warn that a restart is necessary before the look and feel will change. */
  public static final BooleanOption WARN_CHANGE_LAF = new BooleanOption("warn.change.laf", Boolean.TRUE);
  
  /** Whether to warn that a restart is necessary before the theme will change. */
  public static final BooleanOption WARN_CHANGE_THEME = new BooleanOption("warn.change.theme", Boolean.TRUE);
  
  /** Whether to warn that a restart is necessary before these miscellaneous preferences will change. */
  public static final BooleanOption WARN_CHANGE_MISC = new BooleanOption("warn.change.misc", Boolean.TRUE);
  
  /** Whether to warn that a reset is necessary before these Interactions Pane preferences will change. */
  public static final BooleanOption WARN_CHANGE_INTERACTIONS = new BooleanOption("warn.change.interactions", Boolean.TRUE);
  
  /** Whether to warn that a file's path contains a "#' symbol. */
  public static final BooleanOption WARN_PATH_CONTAINS_POUND =
    new BooleanOption("warn.path.contains.pound", Boolean.TRUE);
  
  /** Whether to warn that a restart is necessary before the default compiler preference will change. */
  public static final BooleanOption WARN_CHANGE_DCP = new BooleanOption("warn.change.dcp", Boolean.TRUE);

  /** Whether to prompt to change the language level extensions (.dj0/.dj1->.dj, .dj2->.java). */
  public static final BooleanOption PROMPT_RENAME_LL_FILES = new BooleanOption("prompt.rename.ll.files", Boolean.TRUE);
  
  /* ---------- MISC OPTIONS ---------- */
  
  /** Whether to warn when cleaning the build directory */
  public static final BooleanOption PROMPT_BEFORE_CLEAN = new BooleanOption("prompt.before.clean", Boolean.TRUE);
  
  /** Open directory should default to recursive */
  public static final BooleanOption OPEN_FOLDER_RECURSIVE =  new BooleanOption("open.folder.recursive", Boolean.FALSE);
  
  /** How many spaces to use for indenting. */
  public static final NonNegativeIntegerOption INDENT_INC = 
    new NonNegativeIntegerOption("indent.level", Integer.valueOf(2));
  
  /** Number of lines to remember in the Interactions History */
  public static final NonNegativeIntegerOption HISTORY_MAX_SIZE =
    new NonNegativeIntegerOption("history.max.size", Integer.valueOf(500));
  
  /** Number of files to list in the recent file list */
  public static final NonNegativeIntegerOption RECENT_FILES_MAX_SIZE =
    new NonNegativeIntegerOption("recent.files.max.size", Integer.valueOf(5));
  
  /** Whether to automatically close comments. */
  public static final BooleanOption AUTO_CLOSE_COMMENTS = new BooleanOption("auto.close.comments", Boolean.FALSE);
  
  /** Whether to clear the console when manually resetting the interactions pane. */
  public static final BooleanOption RESET_CLEAR_CONSOLE = new BooleanOption("reset.clear.console", Boolean.TRUE);
  
  /** Whether to run assert statements in the interactions pane. */
  public static final BooleanOption RUN_WITH_ASSERT = new BooleanOption("run.with.assert", Boolean.TRUE);

  /** Whether the java command should automatically detect applets and acm.program.Program subclasses. */
  public static final BooleanOption SMART_RUN_FOR_APPLETS_AND_PROGRAMS =
    new BooleanOption("smart.run.for.applets.and.programs", Boolean.TRUE);
  
  /** Whether to make emacs-style backup files. */
  public static final BooleanOption BACKUP_FILES = new BooleanOption("files.backup", Boolean.TRUE);
  
  /** Whether to allow users to access to all members in the Interactions Pane.
    * This should not be used anymore. Instead, use DYNAMICJAVA_ACCESS_CONTROL. */
  @Deprecated public static final BooleanOption ALLOW_PRIVATE_ACCESS = new BooleanOption("allow.private.access", Boolean.FALSE);
  
  /** Whether to force test classes in projects to end in "Test". */
  public static final BooleanOption FORCE_TEST_SUFFIX = new BooleanOption("force.test.suffix", Boolean.FALSE);
  
  /** Whether remote control using sockets is enabled. */
  public static final BooleanOption REMOTE_CONTROL_ENABLED = new BooleanOption("remote.control.enabled", Boolean.TRUE);
  
  /** The port where DrJava will listen for remote control requests. */
  public static final IntegerOption REMOTE_CONTROL_PORT = new IntegerOption("remote.control.port", Integer.valueOf(4444));
  
  /** Whether to warn if Compiz is being used */
  public static final BooleanOption WARN_IF_COMPIZ = new BooleanOption("warn.if.compiz", Boolean.TRUE);
  
  /* ---------- COMPILER OPTIONS ------------- */
  
  /** Whether to show unchecked warnings */
  public static final BooleanOption SHOW_UNCHECKED_WARNINGS = 
    new BooleanOption("show.unchecked.warnings", Boolean.TRUE);
  
  /** Whether to show deprecation warnings */
  public static final BooleanOption SHOW_DEPRECATION_WARNINGS = 
    new BooleanOption("show.deprecation.warnings", Boolean.TRUE);
  
  /** Whether to show finally warnings */
  public static final BooleanOption SHOW_FINALLY_WARNINGS = new BooleanOption("show.finally.warnings", Boolean.FALSE);
  
  /** Whether to show serial warnings */
  public static final BooleanOption SHOW_SERIAL_WARNINGS = 
    new BooleanOption("show.serial.warnings", Boolean.FALSE);
  
  /** Whether to show serial warnings */
  public static final BooleanOption SHOW_FALLTHROUGH_WARNINGS = 
    new BooleanOption("show.fallthrough.warnings", Boolean.FALSE);
  
  /** Whether to show serial warnings */
  public static final BooleanOption SHOW_PATH_WARNINGS = 
    new BooleanOption("show.path.warnings", Boolean.FALSE);
  
  /**
   * Default compiler to use
   * Stores the name of the compiler to use, set by changing the selection in
   * the ForcedChoiceOption created by COMPILER_PREFERENCE_CONTROL.evaluate()
   */
  public static final StringOption DEFAULT_COMPILER_PREFERENCE = 
    new StringOption("default.compiler.preference", COMPILER_PREFERENCE_CONTROL.NO_PREFERENCE);
  
  /**
   * Class that is used to dynamically populate the ForcedChoiceOption.
   * setList method is used by DefaultCompilerModel to set the available
   * compilers that it has
   * Must store the selected name into DEFAULT_COMPILER_PREFERENCE to save the setting
   */
  public static final class COMPILER_PREFERENCE_CONTROL {
    public static final String NO_PREFERENCE = "No Preference";
    public static ArrayList<String> _list = new ArrayList<String>();
    
    public static void setList(ArrayList<String> list) { _list = list; }
    public static ForcedChoiceOption evaluate() {
      if (!_list.contains(NO_PREFERENCE)) {
        _list.add(NO_PREFERENCE);
      }
      
      ForcedChoiceOption fco;
      String defaultC = edu.rice.cs.drjava.DrJava.getConfig().getSetting(DEFAULT_COMPILER_PREFERENCE);
 
      if (_list.contains(defaultC))  {
        fco = new ForcedChoiceOption("compiler.preference.control", defaultC, _list);
      }
      else {
        fco = new ForcedChoiceOption("compiler.preference.control", NO_PREFERENCE, _list);
        edu.rice.cs.drjava.DrJava.getConfig().setSetting(DEFAULT_COMPILER_PREFERENCE,NO_PREFERENCE);
      }
      
      edu.rice.cs.drjava.DrJava.getConfig().setSetting(fco, edu.rice.cs.drjava.DrJava.getConfig().getSetting(DEFAULT_COMPILER_PREFERENCE));
      return fco;
    }
  }
  
  /* ---------- UNDISPLAYED OPTIONS ---------- */
  
  /** The language level to use when starting DrJava.  Stores the most recently used one.  Defaults to full java. */
  public static final IntegerOption LANGUAGE_LEVEL = new IntegerOption("language.level", Integer.valueOf(0));
  
  /** A vector containing the most recently used files. */
  public static final VectorOption<File> RECENT_FILES =
    new VectorOption<File>("recent.files",new FileOption("",null),new Vector<File>());
  
  /** A vector containing the most recently used projects. */
  public static final VectorOption<File> RECENT_PROJECTS =
    new VectorOption<File>("recent.projects",new FileOption("",null),new Vector<File>());
  
  /** Whether to enabled the Show Debug Console menu item in the Tools menu. */
  public static final BooleanOption SHOW_DEBUG_CONSOLE = new BooleanOption("show.debug.console", Boolean.FALSE);
  
  /** Height of MainFrame at startUp.  Can be overridden if out of bounds. */
  public static final NonNegativeIntegerOption WINDOW_HEIGHT =
    new NonNegativeIntegerOption("window.height", Integer.valueOf(700));
  
  /** Width of MainFrame at startUp.  Can be overridden if out of bounds. */
  public static final NonNegativeIntegerOption WINDOW_WIDTH =
    new NonNegativeIntegerOption("window.width", Integer.valueOf(800));
  
  /** X position of MainFrame at startUp.  Can be overridden if out of bounds. This value can legally be negative in a
    * multi-screen setup.
    */
  public static final IntegerOption WINDOW_X = new IntegerOption("window.x",  Integer.valueOf(Integer.MAX_VALUE));
  
  /** Y position of MainFrame at startUp.  Can be overridden if out of bounds. This value can legally be negative in a
    * multi-screen setup.
    */
  public static final IntegerOption WINDOW_Y = new IntegerOption("window.y", Integer.valueOf(Integer.MAX_VALUE));
  
  /** The window state (maxamized or normal). The current window state
    * is saved on shutdown.
    */
  public static final IntegerOption WINDOW_STATE =
    new IntegerOption("window.state", Integer.valueOf(Frame.NORMAL));
  
  /** Width of DocList at startUp.  Must be less than WINDOW_WIDTH. Can be overridden if out of bounds. */
  public static final NonNegativeIntegerOption DOC_LIST_WIDTH =
    new NonNegativeIntegerOption("doc.list.width", Integer.valueOf(150));
  
  /** Height of tabbed panel at startUp.  Must be less than WINDOW_HEIGHT + DEBUG_PANEL_HEIGHT.  Can be overridden if 
    * out of bounds.
    */
  public static final NonNegativeIntegerOption TABS_HEIGHT =
    new NonNegativeIntegerOption("tabs.height", Integer.valueOf(120));
  
  /** Height of debugger panel at startUp.  Must be less than WINDOW_HEIGHT + TABS_HEIGHT.  Can be overridden if out of
    * bounds.
    */
  public static final NonNegativeIntegerOption DEBUG_PANEL_HEIGHT =
    new NonNegativeIntegerOption("debug.panel.height", Integer.valueOf(0));
  
  /** The directory in use by the file choosers upon the previous quit. */
  public static final FileOption LAST_DIRECTORY = new FileOption("last.dir", FileOps.NULL_FILE);
  
  /** The directory in use by the Interactions pane upon the previous quit. */
  public static final FileOption LAST_INTERACTIONS_DIRECTORY = new FileOption("last.interactions.dir", FileOps.NULL_FILE);
  
  /** The directory for the Interactions pane to use (as long as there is no project working directory). */
  public static final FileOption FIXED_INTERACTIONS_DIRECTORY = new FileOption("fixed.interactions.dir", FileOps.NULL_FILE);
  
  /** Whether to save and restore Interactions pane directory at startUp/shutdown (sticky=true), or to use
    * "user.home" (sticky=false). */
  public static final BooleanOption STICKY_INTERACTIONS_DIRECTORY =
    new BooleanOption("sticky.interactions.dir", Boolean.TRUE);
  
  /** Whether to require a semicolon at the end of statements in the Interactions Pane. */
  public static final BooleanOption DYNAMICJAVA_REQUIRE_SEMICOLON =
    new BooleanOption("dynamicjava.require.semicolon", Boolean.FALSE);
  
  /** Whether to require a variable type for variable declarations in the Interactions Pane. */
  public static final BooleanOption DYNAMICJAVA_REQUIRE_VARIABLE_TYPE =
    new BooleanOption("dynamicjava.require.variable.type", Boolean.TRUE);
  
  
  /** Dynamic Java access control. */
  public static final ArrayList<String> DYNAMICJAVA_ACCESS_CONTROL_CHOICES =
    DynamicJavaAccessControlChoices.evaluate();
  public static class DynamicJavaAccessControlChoices {
    public static final String DISABLED = "disabled";
    public static final String PRIVATE = "private only";
    public static final String PRIVATE_AND_PACKAGE = "private and package only";
    public static ArrayList<String> evaluate() {
      ArrayList<String> aList = new ArrayList<String>(4);
      aList.add(DISABLED);
      aList.add(PRIVATE);
      
      // NOTE: this sets the enforceAllAccess option in InteractionsPaneOptions, but since that is not fully
      // implemented, this description is better.
      aList.add(PRIVATE_AND_PACKAGE); 
      return aList;
    }
  }
  
  /** File extension registration. */
  public static final ForcedChoiceOption DYNAMICJAVA_ACCESS_CONTROL =
    new ForcedChoiceOption("dynamicjava.access.control", DynamicJavaAccessControlChoices.PRIVATE_AND_PACKAGE,
                           DYNAMICJAVA_ACCESS_CONTROL_CHOICES);
  
  /** The command-line arguments to be passed to the Master JVM. */
  public static final StringOption MASTER_JVM_ARGS = new StringOption("master.jvm.args", "");
  
  /** The command-line arguments to be passed to the Slave JVM. */
  public static final StringOption SLAVE_JVM_ARGS = new StringOption("slave.jvm.args", "");
  
  /* Possible maximum heap sizes. */
  public static final ArrayList<String> heapSizeChoices = HeapSizeChoices.evaluate();
  static class HeapSizeChoices {
    public static ArrayList<String> evaluate() {
      ArrayList<String> aList = new ArrayList<String>(4);
      aList.add("default");
      aList.add("64");
      aList.add("128");
      aList.add("256");
      aList.add("512");
      aList.add("768");
      aList.add("1024");
      aList.add("1536");
      aList.add("2048");
      aList.add("2560");
      aList.add("3072");
      aList.add("3584");
      aList.add("4096");
      return aList;
    }
  }
  
  /** The command-line arguments for the maximum heap size (-Xmx___) to be passed to the Master JVM. */
  public static final ForcedChoiceOption MASTER_JVM_XMX =
    new ForcedChoiceOption("master.jvm.xmx", "default", heapSizeChoices);
  
  /** The command-line arguments for the maximum heap size (-Xmx___) to be passed to the Slave JVM. */
  public static final ForcedChoiceOption SLAVE_JVM_XMX =
    new ForcedChoiceOption("slave.jvm.xmx", "default", heapSizeChoices);
  
  /** The last state of the "Clipboard History" dialog. */
  public static final StringOption DIALOG_CLIPBOARD_HISTORY_STATE = new StringOption("dialog.clipboard.history.state", "default");
  
  /** Whether to save and restore window size and position at startUp/shutdown. */
  public static final BooleanOption DIALOG_CLIPBOARD_HISTORY_STORE_POSITION =
    new BooleanOption("dialog.clipboardhistory.store.position", Boolean.TRUE);
  
  /** How many entries are kept in the clipboard history. */
  public static final NonNegativeIntegerOption CLIPBOARD_HISTORY_SIZE =
    new NonNegativeIntegerOption("clipboardhistory.store.size", 10);
  
  /** The last state of the "Go to File" dialog. */
  public static final StringOption DIALOG_GOTOFILE_STATE = new StringOption("dialog.gotofile.state", "default");
  
  /** Whether to save and restore window size and position at startUp/shutdown. */
  public static final BooleanOption DIALOG_GOTOFILE_STORE_POSITION =
    new BooleanOption("dialog.gotofile.store.position", Boolean.TRUE);
  
  /** The last state of the "Open Javadoc" dialog. */
  public static final StringOption DIALOG_OPENJAVADOC_STATE = new StringOption("dialog.openjavadoc.state", "default");
  
  /** Whether to save and restore window size and position at startUp/shutdown. */
  public static final BooleanOption DIALOG_OPENJAVADOC_STORE_POSITION =
    new BooleanOption("dialog.openjavadoc.store.position", Boolean.TRUE);
  
  /** The last state of the "Auto Import" dialog. */
  public static final StringOption DIALOG_AUTOIMPORT_STATE = new StringOption("dialog.autoimport.state", "default");
  
  /** Whether to save and restore window size and position at startUp/shutdown. */
  public static final BooleanOption DIALOG_AUTOIMPORT_STORE_POSITION =
    new BooleanOption("dialog.autoimport.store.position", Boolean.TRUE);
  
  /** Number of entries in the browser history (0 for unlimited). */
  public static final NonNegativeIntegerOption BROWSER_HISTORY_MAX_SIZE =
    new NonNegativeIntegerOption("browser.history.max.size", Integer.valueOf(50));
  
  /** Whether to also list files with fully qualified paths.
    */
  public static final BooleanOption DIALOG_GOTOFILE_FULLY_QUALIFIED =
    new BooleanOption("dialog.gotofile.fully.qualified", Boolean.FALSE);
  
  /** The last state of the "Complete File" dialog. */
  public static final StringOption DIALOG_COMPLETE_WORD_STATE = new StringOption("dialog.completeword.state", "default");
  
  /** Whether to save and restore window size and position at startUp/shutdown. */
  public static final BooleanOption DIALOG_COMPLETE_WORD_STORE_POSITION =
    new BooleanOption("dialog.completeword.store.position", Boolean.TRUE);
  
  /** Whether to scan class files for auto-completion class names. */
  public static final BooleanOption DIALOG_COMPLETE_SCAN_CLASS_FILES =
    new BooleanOption("dialog.completeword.scan.class.files", Boolean.FALSE);
  
  /** Whether to include Java API classes in auto-completion. */
  public static final BooleanOption DIALOG_COMPLETE_JAVAAPI =
    new BooleanOption("dialog.completeword.javaapi", Boolean.FALSE);
  
// Any lightweight parsing has been disabled until we have something that is beneficial and works better in the background.
  /** Whether to perform light-weight parsing. */
  public static final BooleanOption LIGHTWEIGHT_PARSING_ENABLED =
    new BooleanOption("lightweight.parsing.enabled", Boolean.FALSE);
  
  /** Delay for light-weight parsing. */
  public static final NonNegativeIntegerOption DIALOG_LIGHTWEIGHT_PARSING_DELAY =
    new NonNegativeIntegerOption("lightweight.parsing.delay", Integer.valueOf(500));
  
  /** The last state of the "Tabbed Panes" frame. */
  public static final StringOption DIALOG_TABBEDPANES_STATE = new StringOption("tabbedpanes.state", "default");
  
  /** Whether to save and restore window size and position at startUp/shutdown. */
  public static final BooleanOption DIALOG_TABBEDPANES_STORE_POSITION =
    new BooleanOption("tabbedpanes.store.position", Boolean.TRUE);
  
  /** Whether the tabbed pane is detached from the MainFrame. */
  public static final BooleanOption DETACH_TABBEDPANES =
    new BooleanOption("tabbedpanes.detach", Boolean.FALSE);
  
  /** The last state of the "Debugger" frame. */
  public static final StringOption DIALOG_DEBUGFRAME_STATE = new StringOption("debugger.state", "default");
  
  /** Whether to save and restore window size and position at startUp/shutdown. */
  public static final BooleanOption DIALOG_DEBUGFRAME_STORE_POSITION =
    new BooleanOption("debugger.store.position", Boolean.TRUE);
  
  /** Whether the debugger is detached from the MainFrame. */
  public static final BooleanOption DETACH_DEBUGGER =
    new BooleanOption("debugger.detach", Boolean.FALSE);
  
  /** The last state of the "Create Jar from Project" dialog. */
  public static final StringOption DIALOG_JAROPTIONS_STATE = new StringOption("dialog.jaroptions.state", "default");
  
  /** Whether to save and restore window size and position at startUp/shutdown. */
  public static final BooleanOption DIALOG_JAROPTIONS_STORE_POSITION =
    new BooleanOption("dialog.jaroptions.store.position", Boolean.TRUE);
  
  /** The last state of the "Execute External Process" dialog. */
  public static final StringOption DIALOG_EXTERNALPROCESS_STATE = new StringOption("dialog.externalprocess.state", "default");
  
  /** Whether to save and restore window size and position at startUp/shutdown. */
  public static final BooleanOption DIALOG_EXTERNALPROCESS_STORE_POSITION =
    new BooleanOption("dialog.externalprocess.store.position", Boolean.TRUE);
  
  /** The last state of the "Edit External Process" dialog. */
  public static final StringOption DIALOG_EDITEXTERNALPROCESS_STATE = new StringOption("dialog.editexternalprocess.state", "default");
  
  /** Whether to save and restore window size and position at startUp/shutdown. */
  public static final BooleanOption DIALOG_EDITEXTERNALPROCESS_STORE_POSITION =
    new BooleanOption("dialog.editexternalprocess.store.position", Boolean.TRUE);
  
  /** Whether to put the focus in the definitions pane after find/replace. */
  public static final BooleanOption FIND_REPLACE_FOCUS_IN_DEFPANE =
    new BooleanOption("find.replace.focus.in.defpane", Boolean.FALSE);
  
  /** Whether to show a notification popup when the first DrJava error occurs. */
  public static final BooleanOption DIALOG_DRJAVA_ERROR_POPUP_ENABLED =
    new BooleanOption("dialog.drjava.error.popup.enabled", Boolean.TRUE);
  
  /** Whether to ask the user if DrJava may send system information to the DrJava developers. */
  public static final BooleanOption DIALOG_DRJAVA_SURVEY_ENABLED =
    new BooleanOption("dialog.drjava.survey.enabled", Boolean.TRUE);
  
  /** Whether to show the "code preview" popups in the RegionTreePanels (bookmarks, breakpoints, find all). */
  public static final BooleanOption SHOW_CODE_PREVIEW_POPUPS =
    new BooleanOption("show.code.preview.popups", Boolean.TRUE);
  
  /** Whether to use Runtime.halt to quit DrJava (see bugs 1550220 and 1478796). */
  public static final BooleanOption DRJAVA_USE_FORCE_QUIT =
    new BooleanOption("drjava.use.force.quit", Boolean.FALSE);
  
  /** Whether to display the "Auto Import" dialog when an undefined class
    * is encountered in the Interactions Pane. */
  public static final BooleanOption DIALOG_AUTOIMPORT_ENABLED =
    new BooleanOption("dialog.autoimport.enabled", Boolean.TRUE);
  
  /** Delay for following files. */
  public static final NonNegativeIntegerOption FOLLOW_FILE_DELAY =
    new NonNegativeIntegerOption("follow.file.delay", Integer.valueOf(300));
  
  /** Maximum lines to keep when following files, or 0 for unlimited. */
  public static final NonNegativeIntegerOption FOLLOW_FILE_LINES =
    new NonNegativeIntegerOption("follow.file.lines", Integer.valueOf(1000));
  
  /** Prefix for the "external saved" settings. */
  public static final String EXTERNAL_SAVED_PREFIX = "external.saved.";
  
  /** The number of saved external processes. */
  public static final NonNegativeIntegerOption EXTERNAL_SAVED_COUNT =
    new NonNegativeIntegerOption(EXTERNAL_SAVED_PREFIX + "count", Integer.valueOf(0));
  
  /** The names of saved external processes. */
  public static final VectorOption<String> EXTERNAL_SAVED_NAMES =
    new VectorOption<String>(EXTERNAL_SAVED_PREFIX + "names",
                             new StringOption("",""),
                             new Vector<String>());
  
  /** The command lines of saved external processes. */
  public static final VectorOption<String> EXTERNAL_SAVED_CMDLINES =
    new VectorOption<String>(EXTERNAL_SAVED_PREFIX + "cmdlines",
                             new StringOption("",""),
                             new Vector<String>());
  
  /** The work directories of saved external processes. */
  public static final VectorOption<String> EXTERNAL_SAVED_WORKDIRS =
    new VectorOption<String>(EXTERNAL_SAVED_PREFIX + "workdirs",
                             new StringOption("",""),
                             new Vector<String>());
  
  /** The script file (or "" if none) of saved external processes. */
  public static final VectorOption<String> EXTERNAL_SAVED_ENCLOSING_DJAPP_FILES =
    new VectorOption<String>(EXTERNAL_SAVED_PREFIX + "enclosingdjappfiles",
                             new StringOption("",""),
                             new Vector<String>());
  
  /** Notification of new versions. */
  public static final ArrayList<String> NEW_VERSION_NOTIFICATION_CHOICES =
    VersionNotificationChoices.evaluate();
  public static class VersionNotificationChoices {
    public static final String STABLE = "stable versions only";
    public static final String BETA = "stable and beta versions only";
    public static final String ALL_RELEASES = "all release versions";
    public static final String EXPERIMENTAL = "weekly experimental builds";
    public static final String DISABLED = "none (disabled)";
    public static ArrayList<String> evaluate() {
      ArrayList<String> aList = new ArrayList<String>(4);
      aList.add(STABLE);
      aList.add(BETA);
      aList.add(ALL_RELEASES);
      aList.add(EXPERIMENTAL);
      aList.add(DISABLED);
      return aList;
    }
  }
  
  /** The kind of version DrJava should be looking for. */
  public static final ForcedChoiceOption NEW_VERSION_NOTIFICATION =
    new ForcedChoiceOption("new.version.notification", VersionNotificationChoices.BETA, NEW_VERSION_NOTIFICATION_CHOICES);

  /** Whether the new version feature may be used at all. */
  public static final BooleanOption NEW_VERSION_ALLOWED = new BooleanOption("new.version.allowed", Boolean.TRUE);
  
  /** The last time we checked for a new version. */
  public static final LongOption LAST_NEW_VERSION_NOTIFICATION = new LongOption("new.version.notification.last", (long)0);  
  
  /** The number of days that have to pass before we automatically check again. */
  public static final NonNegativeIntegerOption NEW_VERSION_NOTIFICATION_DAYS =
    new NonNegativeIntegerOption("new.version.notification.days", 7);  
  
  /** The number of days that have to pass before we ask and allow the user to participate in the DrJava survey again. */
  public static final NonNegativeIntegerOption DRJAVA_SURVEY_DAYS =
    new NonNegativeIntegerOption("drjava.survey.days", 91); // every three month  
  
  /** The last time we asked the user to participate in the DrJava survey. */
  public static final LongOption LAST_DRJAVA_SURVEY = new LongOption("drjava.survey.notification.last", (long)0);  
  
  /** The request URL that the user generated the last time the DrJava survey was taken. */
  public static final StringOption LAST_DRJAVA_SURVEY_RESULT = new StringOption("drjava.survey.result.last", "");
  
  /** Delete class files for language-level classes. */
  public static final ArrayList<String> DELETE_LL_CLASS_FILES_CHOICES =
    DeleteLLClassFileChoices.evaluate();
  public static class DeleteLLClassFileChoices {
    public static final String NEVER = "never";
    public static final String ASK_ME = "ask me at startup";
    public static final String ALWAYS = "always";
    public static ArrayList<String> evaluate() {
      ArrayList<String> aList = new ArrayList<String>(3);
      aList.add(NEVER);
      aList.add(ASK_ME);
      aList.add(ALWAYS);
      return aList;
    }
  }
  
  /** Whether to delete language level class files. */
  public static final ForcedChoiceOption DELETE_LL_CLASS_FILES =
    new ForcedChoiceOption("delete.ll.class.files", DeleteLLClassFileChoices.ALWAYS, DELETE_LL_CLASS_FILES_CHOICES);
  
  /** File extension registration choices. */
  public static final ArrayList<String> FILE_EXT_REGISTRATION_CHOICES =
    FileExtRegistrationChoices.evaluate();
  public static class FileExtRegistrationChoices {
    public static final String NEVER = "never";
    public static final String ASK_ME = "ask me at startup";
    public static final String ALWAYS = "always";
    public static ArrayList<String> evaluate() {
      ArrayList<String> aList = new ArrayList<String>(4);
      aList.add(NEVER);
      aList.add(ASK_ME);
      aList.add(ALWAYS);
      return aList;
    }
  }
  
  /** File extension registration. */
  public static final ForcedChoiceOption FILE_EXT_REGISTRATION =
    new ForcedChoiceOption("file.ext.registration", FileExtRegistrationChoices.ASK_ME,
                           FILE_EXT_REGISTRATION_CHOICES);
  
  /** JUnit/ConcJUnit. */
  
  /** junitrt.jar/concutest-junit-3.8.2-withrt.jar location, or NULL_FILE if not specified. */
  public static final FileOption JUNIT_LOCATION = new FileOption("junit.location", FileOps.NULL_FILE);
  
  /** True if the JUnit jar in JUNIT_LOCATION should be used. */
  public static final BooleanOption JUNIT_LOCATION_ENABLED = new BooleanOption("junit.location.enabled", Boolean.FALSE);
  
  /** ConcJUnit processed Java Runtime (rt.concjunit.jar) location, or NULL_FILE if not specified. */
  public static final FileOption RT_CONCJUNIT_LOCATION = new FileOption("rt.concjunit.location", FileOps.NULL_FILE);
  
  /** Possible options for Javadoc access levels. */
  static final ArrayList<String> concJUnitCheckChoices =
    ConcJUnitCheckChoices.evaluate();
  public static class ConcJUnitCheckChoices {
    public static final String ALL = "all-threads, no-join, lucky";
    public static final String NO_LUCKY = "all-threads, no-join";
    public static final String ONLY_THREADS = "all-threads";
    public static final String NONE = "none (use JUnit)";
    public static ArrayList<String> evaluate() {
      ArrayList<String> aList = new ArrayList<String>(4);
      aList.add(ALL);
      aList.add(NO_LUCKY);
      aList.add(ONLY_THREADS);
      aList.add(NONE);
      return aList;
    }
  }
  
  /** The concurrent test checks that ConcJUnit should perform. */
  public static final ForcedChoiceOption CONCJUNIT_CHECKS_ENABLED =
    new ForcedChoiceOption("concjunit.checks.enabled", ConcJUnitCheckChoices.NONE, concJUnitCheckChoices);

  /** A version suffix that describes custom additions to DrJava. */
  public static final StringOption CUSTOM_DRJAVA_JAR_VERSION_SUFFIX = new StringOption("custom.drjava.jar.version.suffix", "");
}<|MERGE_RESOLUTION|>--- conflicted
+++ resolved
@@ -1256,39 +1256,24 @@
   static final ArrayList<String> linkVersionChoices = new ArrayList<String>(Arrays.asList(linkChoices));
 
   static final String[] linkDeprecated = new String[]{
-<<<<<<< HEAD
-    JAVADOC_1_3_TEXT, JAVADOC_1_5_TEXT, JAVADOC_1_4_TEXT };
-=======
     JAVADOC_1_3_TEXT, JAVADOC_1_4_TEXT, JAVADOC_1_5_TEXT };
->>>>>>> 272a5655
+  
   static final ArrayList<String> linkVersionDeprecated = new ArrayList<String>(Arrays.asList(linkDeprecated));  
   
   public static final StringOption JAVADOC_1_6_LINK =
     new StringOption("javadoc.1.6.link", "http://download.oracle.com/javase/6/docs/api");
   public static final StringOption JAVADOC_1_7_LINK =
     new StringOption("javadoc.1.7.link", "http://download.oracle.com/javase/7/docs/api/");
-<<<<<<< HEAD
-  public static final StringOption JAVADOC_1_8_LINK = 
-=======
   public static final StringOption JAVADOC_1_8_LINK =
->>>>>>> 272a5655
     new StringOption("javadoc.1.8.link", "http://download.oracle.com/javase/8/docs/api/");
   
   /** The version of Java to use for links to Javadoc for system classes. */
   public static final ForcedChoiceOption JAVADOC_LINK_VERSION =
     new ForcedChoiceOption("javadoc.link.version",
-<<<<<<< HEAD
-                           (System.getProperty("java.specification.version").startsWith("1.5") ? JAVADOC_1_5_TEXT : 
-                              (System.getProperty("java.specification.version").startsWith("1.6") ? JAVADOC_1_6_TEXT : 
-                                 JAVADOC_1_7_TEXT)),
-                           linkVersionChoices, 
-                           linkVersionDeprecated);
-=======
                            (System.getProperty("java.specification.version").startsWith("1.6") ? JAVADOC_1_6_TEXT : 
                               (System.getProperty("java.specification.version").startsWith("1.7") ? JAVADOC_1_7_TEXT : 
                                  JAVADOC_1_8_TEXT)),
                            linkVersionChoices, linkVersionDeprecated);
->>>>>>> 272a5655
   
   static final String[] apiJavadocChoices = new String[] {
     JAVADOC_1_6_TEXT, JAVADOC_1_7_TEXT, JAVADOC_1_8_TEXT, JAVADOC_AUTO_TEXT};
