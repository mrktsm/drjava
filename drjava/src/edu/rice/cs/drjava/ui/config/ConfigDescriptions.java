/*BEGIN_COPYRIGHT_BLOCK
 *
 * Copyright (c) 2001-2010, JavaPLT group at Rice University (drjava@rice.edu)
 * All rights reserved.
 * 
 * Redistribution and use in source and binary forms, with or without
 * modification, are permitted provided that the following conditions are met:
 *    * Redistributions of source code must retain the above copyright
 *      notice, this list of conditions and the following disclaimer.
 *    * Redistributions in binary form must reproduce the above copyright
 *      notice, this list of conditions and the following disclaimer in the
 *      documentation and/or other materials provided with the distribution.
 *    * Neither the names of DrJava, the JavaPLT group, Rice University, nor the
 *      names of its contributors may be used to endorse or promote products
 *      derived from this software without specific prior written permission.
 * 
 * THIS SOFTWARE IS PROVIDED BY THE COPYRIGHT HOLDERS AND CONTRIBUTORS
 * "AS IS" AND ANY EXPRESS OR IMPLIED WARRANTIES, INCLUDING, BUT NOT
 * LIMITED TO, THE IMPLIED WARRANTIES OF MERCHANTABILITY AND FITNESS FOR
 * A PARTICULAR PURPOSE ARE DISCLAIMED. IN NO EVENT SHALL THE COPYRIGHT OWNER OR
 * CONTRIBUTORS BE LIABLE FOR ANY DIRECT, INDIRECT, INCIDENTAL, SPECIAL,
 * EXEMPLARY, OR CONSEQUENTIAL DAMAGES (INCLUDING, BUT NOT LIMITED TO,
 * PROCUREMENT OF SUBSTITUTE GOODS OR SERVICES; LOSS OF USE, DATA, OR
 * PROFITS; OR BUSINESS INTERRUPTION) HOWEVER CAUSED AND ON ANY THEORY OF
 * LIABILITY, WHETHER IN CONTRACT, STRICT LIABILITY, OR TORT (INCLUDING
 * NEGLIGENCE OR OTHERWISE) ARISING IN ANY WAY OUT OF THE USE OF THIS
 * SOFTWARE, EVEN IF ADVISED OF THE POSSIBILITY OF SUCH DAMAGE.
 *
 * This software is Open Source Initiative approved Open Source Software.
 * Open Source Initative Approved is a trademark of the Open Source Initiative.
 * 
 * This file is part of DrJava.  Download the current version of this project
 * from http://www.drjava.org/ or http://sourceforge.net/projects/drjava/
 * 
 * END_COPYRIGHT_BLOCK*/

package edu.rice.cs.drjava.ui.config;

import java.util.HashMap;
import edu.rice.cs.util.StringOps;
import edu.rice.cs.drjava.config.*;

/** Descriptions for configuration items.
  *  @version $Id$
  */
public class ConfigDescriptions {
  public static final HashMap<OptionParser<?>,String> CONFIG_DESCRIPTIONS = new HashMap<OptionParser<?>,String>();
  public static final HashMap<OptionParser<?>,String> CONFIG_LONG_DESCRIPTIONS = new HashMap<OptionParser<?>,String>();
  protected static final String SEPS = " \t\n-,;.(";
  
  public static void add(Option<?> o, String s, String l) {
    CONFIG_DESCRIPTIONS.put(o, s);
    CONFIG_LONG_DESCRIPTIONS.put(o, l);
  }
  
  static {
    add(OptionConstants.BROWSER_FILE, "Web Browser",
        "<html>Location of a web browser to use for Javadoc and Help links.<br>" +
        "If left blank, only the Web Browser Command will be used.<br>" +
        "This is not necessary if a default browser is available on your system.");
    add(OptionConstants.BROWSER_STRING, "Web Browser Command",
        "<html>Command to send to the web browser to view a web location.<br>" +
        "The string <code>&lt;URL&gt;</code> will be replaced with the URL address.<br>" +
        "This is not necessary if a default browser is available on your system.");
    add(OptionConstants.JAVAC_LOCATION, "Tools.jar Location",
        "Optional location of the JDK's tools.jar, which contains the compiler and debugger.");
    add(OptionConstants.DISPLAY_ALL_COMPILER_VERSIONS, "Display All Compiler Versions",
        "Display all compiler versions, even if they have the same major version.");
    add(OptionConstants.EXTRA_CLASSPATH, "Extra Classpath",
        "<html>Any directories or jar files to add to the classpath<br>"+
        "of the Compiler and Interactions Pane.</html>");
    add(OptionConstants.LOOK_AND_FEEL, "Look and Feel", "Changes the general appearance of DrJava.");
    add(OptionConstants.PLASTIC_THEMES, "Plastic Theme", 
        "Pick the theme to be used by the Plastic family of Look and Feels");
    
    //ToolBarOptionComponent is a degenerate option component
    // addOptionComponent(panel, new ToolBarOptionComponent("ToolBar Buttons"
    //                                               "How to display the toolbar buttons."));
    add(OptionConstants.LINEENUM_ENABLED,
        "Show All Line Numbers",
        "Whether to show line numbers on the left side of the Definitions Pane.");
    
    add(OptionConstants.SHOW_SOURCE_WHEN_SWITCHING, 
        "Show sample of source code when fast switching",
        "Whether to show a sample of the source code under the document's filename when fast switching documents.");
    add(OptionConstants.SHOW_CODE_PREVIEW_POPUPS, 
        "Show Code Preview Popups",
        "<html>Whether to show a popup window with a code preview when the mouse is hovering<br>"+
        "over an item in the Breakpoints, Bookmarks and Find All panes.</html>");
    
    add(OptionConstants.CLIPBOARD_HISTORY_SIZE,
        "Size of Clipboard History",
        "Determines how many entries are kept in the clipboard history.");
    
    add(OptionConstants.DIALOG_GOTOFILE_FULLY_QUALIFIED,
        "<html><p align=\"right\">" + 
        StringOps.
          splitStringAtWordBoundaries("Display Fully-Qualified Class Names in \"Go to File\" Dialog",
                                      40, "<br>", SEPS)+"</p></html>",
        "<html>Whether to also display fully-qualified class names in the \"Go to File\" dialog.<br>"+
        "Enabling this option on network drives might cause the dialog to display after a slight delay.</html>");
    
    add(OptionConstants.DIALOG_COMPLETE_SCAN_CLASS_FILES,
        "<html><p align=\"right\">" + 
        StringOps.
          splitStringAtWordBoundaries("Scan Class Files After Each Compile for Auto-Completion and Auto-Import",
                                      40, "<br>", SEPS)+"</p></html>",
        "<html>Whether to scan the class files after a compile to generate class names<br>"+
        "used for auto-completion and auto-import.<br>"+
        "Enabling this option will slow compiles down.</html>");
    
    add(OptionConstants.DIALOG_COMPLETE_JAVAAPI,
        "<html><p align=\"right\">" + 
        StringOps.
          splitStringAtWordBoundaries("Consider Java API Classes for Auto-Completion",
                                      40, "<br>", SEPS)+"</p></html>",
        "Whether to use the names of the Java API classes for auto-completion as well.");
    
    add(OptionConstants.DISPLAY_RIGHT_MARGIN, "Display right margin",
        "Whether to display a line at the right margin.");
    
    add(OptionConstants.RIGHT_MARGIN_COLUMNS,
        "Right Margin Position",
        "The number of columns after which the right margin is displayed.");
    
    add(OptionConstants.FONT_MAIN, "Main Font", 
        "The font used for most text in DrJava.");
    add(OptionConstants.FONT_LINE_NUMBERS, "Line Numbers Font",
        "<html>The font for displaying line numbers on the left side of<br>" +
        "the Definitions Pane if Show All Line Numbers is enabled.<br>" +
        "Cannot be displayed larger than the Main Font.</html>");
    add(OptionConstants.FONT_DOCLIST, "Document List Font",
        "The font used in the list of open documents.");
    add(OptionConstants.FONT_TOOLBAR, "ToolBar Font",
        "The font used in the toolbar buttons.");
    add(OptionConstants.TEXT_ANTIALIAS, "Use anti-aliased text",
        "Whether to graphically smooth the text.");
    
    add(OptionConstants.DEFINITIONS_NORMAL_COLOR, "Normal Color",
        "The default color for text in the Definitions Pane.");
    add(OptionConstants.DEFINITIONS_KEYWORD_COLOR, "Keyword Color",
        "The color for Java keywords in the Definitions Pane.");
    add(OptionConstants.DEFINITIONS_TYPE_COLOR, "Type Color",
        "The color for classes and types in the Definitions Pane.");
    add(OptionConstants.DEFINITIONS_COMMENT_COLOR, "Comment Color",
        "The color for comments in the Definitions Pane.");
    add(OptionConstants.DEFINITIONS_DOUBLE_QUOTED_COLOR, "Double-quoted Color",
        "The color for quoted strings (eg. \"...\") in the Definitions Pane.");
    add(OptionConstants.DEFINITIONS_SINGLE_QUOTED_COLOR, "Single-quoted Color",
        "The color for quoted characters (eg. 'a') in the Definitions Pane.");
    add(OptionConstants.DEFINITIONS_NUMBER_COLOR, "Number Color",
        "The color for numbers in the Definitions Pane.");
    add(OptionConstants.DEFINITIONS_BACKGROUND_COLOR, "Background Color",
        "The background color of the Definitions Pane.");
    add(OptionConstants.DEFINITIONS_LINE_NUMBER_COLOR, "Line Number Color",
        "The color for line numbers in the Definitions Pane.");
    add(OptionConstants.DEFINITIONS_LINE_NUMBER_BACKGROUND_COLOR, "Line Number Background Color",
        "The background color for line numbers in the Definitions Pane.");
    add(OptionConstants.DEFINITIONS_MATCH_COLOR, "Brace-matching Color",
        "The color for matching brace highlights in the Definitions Pane.");
    add(OptionConstants.COMPILER_ERROR_COLOR, "Compiler Error Color",
        "The color for compiler error highlights in the Definitions Pane.");
    add(OptionConstants.BOOKMARK_COLOR, "Bookmark Color",
        "The color for bookmarks in the Definitions Pane.");
    for (int i = 0; i < OptionConstants.FIND_RESULTS_COLORS.length; ++i) {
      add(OptionConstants.FIND_RESULTS_COLORS[i], "Find Results Color "+(i+1),
          "A color for highlighting find results in the Definitions Pane.");
    }
    add(OptionConstants.DEBUG_BREAKPOINT_COLOR, "Debugger Breakpoint Color",
        "The color for breakpoints in the Definitions Pane.");
    add(OptionConstants.DEBUG_BREAKPOINT_DISABLED_COLOR, "Disabled Debugger Breakpoint Color",
        "The color for disabled breakpoints in the Definitions Pane.");
    add(OptionConstants.DEBUG_THREAD_COLOR, "Debugger Location Color",
        "The color for the location of the current suspended thread in the Definitions Pane.");
    add(OptionConstants.SYSTEM_OUT_COLOR, "System.out Color",
        "The color for System.out in the Interactions and Console Panes.");
    add(OptionConstants.SYSTEM_ERR_COLOR, "System.err Color",
        "The color for System.err in the Interactions and Console Panes.");
    add(OptionConstants.SYSTEM_IN_COLOR, "System.in Color",
        "The color for System.in in the Interactions Pane.");
    add(OptionConstants.INTERACTIONS_ERROR_COLOR, "Interactions Error Color",
        "The color for interactions errors in the Interactions Pane.");
    add(OptionConstants.DEBUG_MESSAGE_COLOR, "Debug Message Color",
        "The color for debugger messages in the Interactions Pane.");
    add(OptionConstants.DRJAVA_ERRORS_BUTTON_COLOR, "DrJava Errors Button Background Color",
        "The background color of the \"Errors\" button used to show internal DrJava errors.");
    add(OptionConstants.RIGHT_MARGIN_COLOR, "Right Margin Color",
        "The color of the right margin line, if displayed.");
    
    add(OptionConstants.WINDOW_STORE_POSITION,
        "Save Main Window Position",
        "Whether to save and restore the size and position of the main window.");
    
    add(OptionConstants.DIALOG_CLIPBOARD_HISTORY_STORE_POSITION,
        "Save \"Clipboard History\" Dialog Position",
        "Whether to save and restore the size and position of the \"Clipboard History\" dialog.");
    add(OptionConstants.DIALOG_GOTOFILE_STORE_POSITION,
        "Save \"Go to File\" Dialog Position",
        "Whether to save and restore the size and position of the \"Go to File\" dialog.");    
    add(OptionConstants.DIALOG_COMPLETE_WORD_STORE_POSITION,
        "Save \"Auto-Complete Word\" Dialog Position",
        "Whether to save and restore the size and position of the \"Auto-Complete Word\" dialog.");
    
    add(OptionConstants.DIALOG_JAROPTIONS_STORE_POSITION,
        "Save \"Create Jar File from Project\" Dialog Position",
        "Whether to save and restore the position of the \"Create Jar File from Project\" dialog.");
    add(OptionConstants.DIALOG_OPENJAVADOC_STORE_POSITION,
        "Save \"Open Javadoc\" Dialog Position",
        "Whether to save and restore the size and position of the \"Open Javadoc\" dialog.");
    add(OptionConstants.DIALOG_AUTOIMPORT_STORE_POSITION,
        "Save \"Auto Import\" Dialog Position",
        "Whether to save and restore the size and position of the \"Auto Import\" dialog.");
    
    add(OptionConstants.DIALOG_EXTERNALPROCESS_STORE_POSITION,
        "Save \"Execute External Process\" Dialog Position",
        "Whether to save and restore the position of the \"Execute External Process\" dialog.");
    
    add(OptionConstants.DIALOG_EDITEXTERNALPROCESS_STORE_POSITION,
        "Save \"Edit External Process\" Dialog Position",
        "Whether to save and restore the position of the \"Edit External Process\" dialog.");
    
    add(OptionConstants.DIALOG_OPENJAVADOC_STORE_POSITION,
        "Save \"Open Javadoc\" Dialog Position",
        "Whether to save and restore the position of the \"Open Javadoc\" dialog.");
    add(OptionConstants.DIALOG_TABBEDPANES_STORE_POSITION,
        "Save \"Tabbed Panes\" Window Position",
        "Whether to save and restore the position of the \"Tabbed Panes\" window.");
    
    add(OptionConstants.DETACH_TABBEDPANES,
        "Detach Tabbed Panes",
        "Whether to detach the tabbed panes and display them in a separate window.");                         
    
    add(OptionConstants.DIALOG_DEBUGFRAME_STORE_POSITION,
        "Save \"Debugger\" Window Position",
        "Whether to save and restore the position of the \"Debugger\" window.");
    
    add(OptionConstants.DETACH_DEBUGGER,
        "Detach Debugger",
        "Whether to detach the debugger and display it in a separate window.");
    
    /** Adds all of the components for the Key Bindings panel of the preferences window.
      */
    
    add(OptionConstants.DEBUG_SOURCEPATH, "Sourcepath",
        "<html>Any directories in which to search for source<br>" +
        "files when stepping in the Debugger.</html>");
    add(OptionConstants.DEBUG_STEP_JAVA,
        "Step Into Java Classes", 
        "<html>Whether the Debugger should step into Java library classes,<br>" +
        "including java.*, javax.*, sun.*, com.sun.*, com.apple.eawt.*, and com.apple.eio.*</html>");
    add(OptionConstants.DEBUG_STEP_INTERPRETER,
        "Step Into Interpreter Classes",
        "<html>Whether the Debugger should step into the classes<br>" +
        "used by the Interactions Pane (DynamicJava).</html>");
    add(OptionConstants.DEBUG_STEP_DRJAVA,
        "Step Into DrJava Classes",
        "Whether the Debugger should step into DrJava's own class files.");
    add(OptionConstants.DEBUG_STEP_EXCLUDE,
        "Classes/Packages To Exclude",
        "<html>Any classes that the debuggger should not step into.<br>" +
        "Should be a list of fully-qualified class names.<br>" +
        "To exclude a package, add <code>packagename.*</code> to the list.</html>");
    add(OptionConstants.DEBUG_AUTO_IMPORT,
        "Auto-Import after Breakpoint/Step",
        "<html>Whether the Debugger should automatically import packages<br>"+
        "and classes again after a breakpoint or step.</html>");
    
    add(OptionConstants.AUTO_STEP_RATE,
        "Auto-Step Rate in ms",
        "<html>A defined rate in ms at which the debugger automatically steps into/over each line of code.<br>" +
        "Value entered must be an integer value. </html>");                                                            
    add(OptionConstants.DEBUG_EXPRESSIONS_AND_METHODS_IN_WATCHES,
        "Allow Expressions and Method Calls in Watches",
        "<html>Whether the Debugger should allow expressions and method<br>"+
        "calls in watches. These may have side effects and can cause<br>"+
        "delays during the debug process.</html>");
    
    add(OptionConstants.JAVADOC_API_REF_VERSION,
        "Java Version for \"Open Java API Javadoc\"",
        "Version of the Java API documentation to be used.");
    add(OptionConstants.JAVADOC_ACCESS_LEVEL,
        "Access Level", 
        "<html>Fields and methods with access modifiers at this level<br>" +
        "or higher will be included in the generated Javadoc.</html>");
    add(OptionConstants.JAVADOC_LINK_VERSION,
        "Java Version for Javadoc Links", 
        "Version of Java for generating links to online Javadoc documentation.");
    add(OptionConstants.JAVADOC_1_6_LINK,
        "Javadoc 1.6 URL",
        "URL for the Java 1.6 API, for generating links to library classes.");
    add(OptionConstants.JAVADOC_1_7_LINK,
        "Javadoc 1.7 URL",
<<<<<<< HEAD
        "URL for the Java 1.8 API, for generating links to library classes.");
     add(OptionConstants.JAVADOC_1_8_LINK,
=======
        "URL for the Java 1.7 API, for generating links to library classes.");
    add(OptionConstants.JAVADOC_1_8_LINK,
>>>>>>> 272a5655
        "Javadoc 1.8 URL",
        "URL for the Java 1.8 API, for generating links to library classes.");
    add(OptionConstants.JUNIT_LINK,
        "JUnit URL",
        "URL for the JUnit API, for \"Open Java API Javadoc\".");
    
    add(OptionConstants.JAVADOC_ADDITIONAL_LINKS, "Additional Javadoc URLs",
        "<html>Additional URLs with Javadoc, for \"Open Java API Javadoc\"<br>" +
        "and auto-completion.</html>");
    add(OptionConstants.JAVADOC_DESTINATION,
        "Default Destination Directory",
        "Optional default directory for saving Javadoc documentation.");
    
    add(OptionConstants.JAVADOC_CUSTOM_PARAMS,
        "Custom Javadoc Parameters",
        "Any extra flags or parameters to pass to Javadoc.");
    
    // Note: JAVADOC_FROM_ROOTS is intended to set the -subpackages flag, but I don't think that's something
    // we should support -- in general, we only support performing operations on the files that are open.
    // (dlsmith r4189)
//    add(OptionConstants.JAVADOC_FROM_ROOTS,
//        "Generate Javadoc From Source Roots"
//          "<html>Whether \"Javadoc All\" should generate Javadoc for all packages<br>" +
//        "in an open document's source tree, rather than just the document's<br>" +
//        "own package and sub-packages.</html>");
    
    add(OptionConstants.QUIT_PROMPT, "Prompt Before Quit",
        "Whether DrJava should prompt the user before quitting.");
    
    
    // Interactions
    add(OptionConstants.INTERACTIONS_RESET_PROMPT,
        "Prompt Before Resetting Interactions Pane",
        "<html>Whether DrJava should prompt the user before<br>" +
        "manually resetting the interactions pane.</html>");
    
    
    add(OptionConstants.INTERACTIONS_EXIT_PROMPT,
        "Prompt if Interactions Pane Exits Unexpectedly",
        "<html>Whether DrJava should show a dialog box if a program<br>" +
        "in the Interactions Pane exits without the user clicking Reset.</html>");
    
    
    // Javadoc
    add(OptionConstants.JAVADOC_PROMPT_FOR_DESTINATION,
        "Prompt for Javadoc Destination", 
        "<html>Whether Javadoc should always prompt the user<br>" +
        "to select a destination directory.</html>");
    
    
    
    // Clean
    add(OptionConstants.PROMPT_BEFORE_CLEAN,
        "Prompt before Cleaning Build Directory",
        "<html>Whether DrJava should prompt before cleaning the<br>" +
        "build directory of a project</html>");
    
    
    // Prompt to change the language level extensions (.dj0/.dj1->.dj, .dj2->.java)
    add(OptionConstants.PROMPT_RENAME_LL_FILES, "Prompt to Rename Old Language Level Files When Saving",
        "<html>Whether DrJava should prompt the user to rename old language level files.<br>"+
        "DrJava suggests to rename .dj0 and .dj1 files to .dj, and .dj2 files to .java.</html>");
    
    
    
    // Save before X
    add(OptionConstants.ALWAYS_SAVE_BEFORE_COMPILE,
        "Automatically Save Before Compiling",
        "<html>Whether DrJava should automatically save before<br>" +
        "recompiling or ask the user each time.</html>");
    
    
    add(OptionConstants.ALWAYS_COMPILE_BEFORE_JUNIT, 
        "Automatically Compile Before Testing",
        "<html>Whether DrJava should automatically compile before<br>" +
        "testing with JUnit or ask the user each time.</html>");
    
    
    add(OptionConstants.ALWAYS_SAVE_BEFORE_JAVADOC,
        "Automatically Save Before Generating Javadoc",
        "<html>Whether DrJava should automatically save before<br>" +
        "generating Javadoc or ask the user each time.</html>");
    
    
    add(OptionConstants.ALWAYS_COMPILE_BEFORE_JAVADOC,
        "Automatically Compile Before Generating Javadoc",
        "<html>Whether DrJava should automatically compile before<br>" +
        "generating Javadoc or ask the user each time.</html>");
    
    
    
    // These are very problematic features, and so are disabled for the forseeable future.
//    addOptionComponent(panel, 
//                       new BooleanOptionComponent(OptionConstants.ALWAYS_SAVE_BEFORE_RUN, 
//                                                  "Automatically Save and Compile Before Running Main Method", 
//                                                  this,
//                                                  "<html>Whether DrJava automatically saves and compiles before running<br>" +
//                                                  "a document's main method or explicitly asks the user each time.</html>");
//    addOptionComponent(panel, 
//                       new BooleanOptionComponent(OptionConstants.ALWAYS_SAVE_BEFORE_DEBUG, 
//                                                  "Automatically Save and Compile Before Debugging", 
//                                                  this,
//                                                  "<html>Whether DrJava automatically saves and compiles before<br>" +
//                                                  "debugging or explicitly asks the user each time.</html>");
    
    // Warnings
    add(OptionConstants.WARN_BREAKPOINT_OUT_OF_SYNC,
        "Warn on Breakpoint if Out of Sync", 
        "<html>Whether DrJava should warn the user if the class file<br>" +
        "is out of sync before setting a breakpoint in that file.</html>");
    
    add(OptionConstants.WARN_DEBUG_MODIFIED_FILE,
        "Warn if Debugging Modified File", 
        "<html>Whether DrJava should warn the user if the file being<br>" +
        "debugged has been modified since its last save.</html>");
    
    add(OptionConstants.WARN_CHANGE_LAF,
        "Warn to Restart to Change Look and Feel",
        "<html>Whether DrJava should warn the user that look and feel<br>" +
        "changes will not be applied until DrJava is restarted.</html>.");
    
    add(OptionConstants.WARN_CHANGE_THEME,
        "Warn to Restart to Change Theme",
        "<html>Whether DrJava should warn the user that theme<br>" +
        "changes will not be applied until DrJava is restarted.</html>.");
    
    add(OptionConstants.WARN_CHANGE_DCP,
        "Warn to Restart to Change Default Compiler Preference",
        "<html>Whether DrJava should warn the user that default compiler preference<br>" +
        "changes will not be applied until DrJava is restarted.</html>.");
    
    add(OptionConstants.WARN_CHANGE_MISC,
        "Warn to Restart to Change Preferences (other)",
        "<html>Whether DrJava should warn the user that preference<br>" +
        "changes will not be applied until DrJava is restarted.</html>.");
    
    add(OptionConstants.WARN_CHANGE_INTERACTIONS,
        "Warn to Reset to Change Interactions",
        "<html>Whether DrJava should warn the user that preference<br>" +
        "changes will not be applied until the Interactions Pane<br>" +
        "is reset.</html>.");
    
    add(OptionConstants.WARN_PATH_CONTAINS_POUND,
        "Warn if File's Path Contains a '#' Symbol",
        "<html>Whether DrJava should warn the user if the file being<br>" +
        "saved has a path that contains a '#' symbol.<br>" +
        "Users cannot use such files in the Interactions Pane<br>" +
        "because of a bug in Java.</html>");
    
    
    add(OptionConstants.DIALOG_DRJAVA_ERROR_POPUP_ENABLED, 
        "Show a notification window when the first DrJava error occurs",
        "<html>Whether to show a notification window when the first DrJava error occurs.<br>" +
        "If this is disabled, only the \"DrJava Error\" button will appear.</html>");
    
    add(OptionConstants.WARN_IF_COMPIZ, 
        "Warn If Compiz Detected",
        "<html>Whether DrJava should warn the user if Compiz is running.<br>"+
        "Compiz and Java Swing are incompatible and can lead to crashes.</html>");
    
    add(OptionConstants.DELETE_LL_CLASS_FILES,
        "Delete language level class files?",
        "Whether DrJava should delete class files in directories with language level files.");
    
    add(OptionConstants.NEW_VERSION_NOTIFICATION,
        "Check for new versions?",
        "Whether DrJava should check for new versions on drjava.org.");
    add(OptionConstants.NEW_VERSION_NOTIFICATION_DAYS,
        "Days between new version check",
        "The number of days between automatic new version checks.");
    
    /* Dialog box options */
    add(OptionConstants.INDENT_INC,
        "Indent Level",
        "The number of spaces to use for each level of indentation.");
    add(OptionConstants.RECENT_FILES_MAX_SIZE, "Recent Files List Size",
        "<html>The number of files to remember in<br>" +
        "the recently used files list in the File menu.</html>");
    add(OptionConstants.BROWSER_HISTORY_MAX_SIZE,
        "Maximum Size of Browser History", 
        "Determines how many entries are kept in the browser history.");
    
    /* Check box options */
    add(OptionConstants.AUTO_CLOSE_COMMENTS, "Automatically Close Block Comments", 
        "<html>Whether to automatically insert a closing comment tag (\"*/\")<br>" +
        "when the enter key is pressed after typing a new block comment<br>" +
        "tag (\"/*\" or \"/**\").</html>");
    String runWithAssertMsg = 
      "<html>Whether to execute <code>assert</code> statements in classes running in the interactions pane.</html>";
    add(OptionConstants.RUN_WITH_ASSERT, "Enable Assert Statement Execution", 
        runWithAssertMsg);
    
    add(OptionConstants.BACKUP_FILES, "Keep Emacs-style Backup Files", 
        "<html>Whether DrJava should keep a backup copy of each file that<br>" +
        "the user modifies, saved with a '~' at the end of the filename.</html>");
    add(OptionConstants.RESET_CLEAR_CONSOLE, "Clear Console After Interactions Reset", 
        "Whether to clear the Console output after resetting the Interactions Pane.");
    
    add(OptionConstants.FIND_REPLACE_FOCUS_IN_DEFPANE, 
        "Focus on the definitions pane after find/replace", 
        "<html>Whether to focus on the definitions pane after executing a find/replace operation.<br>" +
        "If this is not selected, the focus will be in the Find/Replace pane.</html>");
    add(OptionConstants.DRJAVA_USE_FORCE_QUIT, 
        "Forcefully Quit DrJava",
        "<html>On some platforms, DrJava does not shut down properly when files are open<br>"+
        "(namely tablet PCs). Check this option to force DrJava to close.</html>");
    add(OptionConstants.REMOTE_CONTROL_ENABLED, 
        "Enable Remote Control",
        "<html>Whether DrJava should listen to a socket (see below) so it<br>"+
        "can be remote controlled and told to open files.<br>"+
        "(Changes will not be applied until DrJava is restarted.)</html>");
    add(OptionConstants.REMOTE_CONTROL_PORT, 
        "Remote Control Port",
        "<html>A running instance of DrJava can be remote controlled and<br>"+
        "told to open files. This specifies the port used for remote control.<br>" + 
        "(Changes will not be applied until DrJava is restarted.)</html>");
    add(OptionConstants.FOLLOW_FILE_DELAY, 
        "Follow File Delay",
        "<html>The delay in milliseconds that has to elapse before DrJava will check<br>"+
        "if a file that is being followed or the output of an external process has changed.</html>");
    add(OptionConstants.FOLLOW_FILE_LINES, 
        "Maximum Lines in \"Follow File\" Window",
        "<html>The maximum number of lines to keep in a \"Follow File\"<br>"+
        "or \"External Process\" pane. Enter 0 for unlimited.</html>");
    
// Any lightweight parsing has been disabled until we have something that is beneficial and works better in the background.
//    add(OptionConstants.LIGHTWEIGHT_PARSING_ENABLED, 
//                                                  "Perform lightweight parsing"
//                                                  "<html>Whether to continuously parse the source file for useful information.<br>" +
//                                                  "Enabling this option might introduce delays when editing files.<html>"));
//    add(OptionConstants.DIALOG_LIGHTWEIGHT_PARSING_DELAY, "Light-weight parsing delay in milliseconds"
//                                                  "The amount of time DrJava will wait after the last keypress before beginning to parse."));
    
    add(OptionConstants.MASTER_JVM_XMX, 
        "Maximum Heap Size for Main JVM in MB", 
        "The maximum heap the Main JVM can use. Select blank for default.");
    add(OptionConstants.MASTER_JVM_ARGS, "JVM Args for Main JVM", 
        "The command-line arguments to pass to the Main JVM.");
    add(OptionConstants.SLAVE_JVM_XMX, 
        "Maximum Heap Size for Interactions JVM in MB", 
        "The maximum heap the Interactions JVM can use. Select blank for default");
    add(OptionConstants.SLAVE_JVM_ARGS, "JVM Args for Interactions JVM",
        "The command-line arguments to pass to the Interactions JVM.");    
    
    /** Adds all of the components for the Compiler Options Panel of the preferences window
      */
    add(OptionConstants.SHOW_UNCHECKED_WARNINGS, "Show Unchecked Warnings", 
        "<html>Warn about unchecked conversions involving parameterized types.</html>");
    
    
    add(OptionConstants.SHOW_DEPRECATION_WARNINGS, "Show Deprecation Warnings", 
        "<html>Warn about each use or override of a deprecated method, field, or class.</html>");
    
    
    add(OptionConstants.SHOW_PATH_WARNINGS, "Show Path Warnings",
        "<html>Warn about nonexistent members of the classpath and sourcepath.</html>");
    
    
    add(OptionConstants.SHOW_SERIAL_WARNINGS, "Show Serial Warnings", 
        "<html>Warn about missing <code>serialVersionUID</code> definitions on serializable classes.</html>");
    
    
    add(OptionConstants.SHOW_FINALLY_WARNINGS, "Show Finally Warnings",
        "<html>Warn about <code>finally</code> clauses that cannot complete normally.</html>");
    
    
    add(OptionConstants.SHOW_FALLTHROUGH_WARNINGS, "Show Fall-Through Warnings",
        "<html>Warn about <code>switch</code> block cases that fall through to the next case.</html>");
    
    /*
     * The drop down box containing the compiler names
     */
    add(OptionConstants.COMPILER_PREFERENCE_CONTROL.evaluate(), "Compiler Preference", 
        "Which compiler is prefered?");
    
    
    /** Add all of the components for the Interactions panel of the preferences window. */
    add(OptionConstants.FIXED_INTERACTIONS_DIRECTORY,
        "Interactions Working Directory",
        "<html>Working directory for the Interactions Pane (unless<br>"+
        "a project working directory has been set).</html>");
    add(OptionConstants.STICKY_INTERACTIONS_DIRECTORY,
        "<html><p align=\"right\">" + 
        StringOps.
          splitStringAtWordBoundaries("Restore last working directory of the Interactions pane on start up",
                                      33, "<br>", SEPS),
        "<html>Whether to restore the last working directory of the Interaction pane on start up,<br>" +
        "or to always use the value of the \"user.home\" Java property<br>"+
        "(currently "+System.getProperty("user.home")+").");
    
    add(OptionConstants.SMART_RUN_FOR_APPLETS_AND_PROGRAMS, 
        "Smart Run Command",
        "<html>Whether the Run button and meni item should automatically detect<br>"+
        "applets and ACM Java Task Force programs (subclasses of acm.program.Program).</html>");
    
    add(OptionConstants.HISTORY_MAX_SIZE, "Size of Interactions History",
        "The number of interactions to remember in the history.");
    add(OptionConstants.DIALOG_AUTOIMPORT_ENABLED, 
        "Enable the \"Auto Import\" Dialog",
        "<html>Whether DrJava should open the \"Auto Import\" dialog when<br>"+
        "an undefined class is encountered in the Interactions Pane.</html>");
    add(OptionConstants.INTERACTIONS_AUTO_IMPORT_CLASSES, "Classes to Auto-Import",
        "<html>List of classes to auto-import every time the<br>"+
        "Interaction Pane is reset or started. Examples:<br><br>"+
        "java.io.File<br>"+
        "java.util.*</html>");
    
    add(OptionConstants.DYNAMICJAVA_ACCESS_CONTROL,
        "Enforce access control", 
        "What kind of access control should DrJava enforce in the Interactions Pane?");
    add(OptionConstants.DYNAMICJAVA_REQUIRE_SEMICOLON, 
        "Require Semicolon",
        "<html>Whether DrJava should require a semicolon at the<br>"+
        "end of a statement in the Interactions Pane.</html>");
    add(OptionConstants.DYNAMICJAVA_REQUIRE_VARIABLE_TYPE, 
        "Require Variable Type",
        "<html>Whether DrJava should require a variable type for<br>"+
        "variable declarations in the Interactions Pane.</html>");
    
    /** Add all of the components for the JUnit panel of the preferences window. */
    add(OptionConstants.JUNIT_LOCATION_ENABLED, "Use external JUnit",
        "<html>If this is enabled, DrJava will use the JUnit configured<br>"+
        "below under 'JUnit/ConcJUnit Location'. If it is disabled,<br>"+
        "DrJava will use the JUnit that is built-in.</html>");
    add(OptionConstants.JUNIT_LOCATION, "JUnit/ConcJUnit Location",
        "<html>Optional location of the JUnit or ConcJUnit jar file.<br>"+
        "(Changes will not be applied until the Interactions Pane<br>"+
        "is reset.)</html>");
    add(OptionConstants.CONCJUNIT_CHECKS_ENABLED, "Enabled ConcJUnit Checks",
        "<html>The concurrent unit testing checks that should be performed.<br>"+
        "'none' uses plain JUnit. ConcJUnit can also detect failures in<br>"+
        "all threads ('all-threads'), detect threads that did not end in<br>"+
        "time ('all-threads, join'), and threads that ended in time only<br>"+
        "because they were lucky ('all-threads, nojoin, lucky).<br>"+
        "The last setting requires a 'ConcJUnit Runtime Location' to be set.</html>");
    
    add(OptionConstants.RT_CONCJUNIT_LOCATION, "ConcJUnit Runtime Location",
        "<html>Optional location of the Java Runtime Library processed<br>"+
        "to generate &quot;lucky&quot; warnings. If left blank, &quot;lucky&quot; warnings<br>"+
        "will not be generated. This setting is deactivated if the path to<br>"+
        "ConcJUnit has not been specified above.<br>" + 
        "(Changes will not be applied until the Interactions Pane is reset.)</html>");
    
    
    add(OptionConstants.FORCE_TEST_SUFFIX,
        "Require test classes in projects to end in \"Test\"",
        "Whether to force test classes in projects to end in \"Test\".");

    add(OptionConstants.LANGUAGE_LEVEL,
        "Language Level",
        "The language level DrJava currently uses.");
  } 
}<|MERGE_RESOLUTION|>--- conflicted
+++ resolved
@@ -290,13 +290,8 @@
         "URL for the Java 1.6 API, for generating links to library classes.");
     add(OptionConstants.JAVADOC_1_7_LINK,
         "Javadoc 1.7 URL",
-<<<<<<< HEAD
-        "URL for the Java 1.8 API, for generating links to library classes.");
-     add(OptionConstants.JAVADOC_1_8_LINK,
-=======
         "URL for the Java 1.7 API, for generating links to library classes.");
     add(OptionConstants.JAVADOC_1_8_LINK,
->>>>>>> 272a5655
         "Javadoc 1.8 URL",
         "URL for the Java 1.8 API, for generating links to library classes.");
     add(OptionConstants.JUNIT_LINK,
