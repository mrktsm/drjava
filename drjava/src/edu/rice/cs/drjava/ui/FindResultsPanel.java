/*BEGIN_COPYRIGHT_BLOCK
 *
 * Copyright (c) 2001-2010, JavaPLT group at Rice University (javaplt@rice.edu)
 * All rights reserved.
 * 
 * Redistribution and use in source and binary forms, with or without
 * modification, are permitted provided that the following conditions are met:
 *    * Redistributions of source code must retain the above copyright
 *      notice, this list of conditions and the following disclaimer.
 *    * Redistributions in binary form must reproduce the above copyright
 *      notice, this list of conditions and the following disclaimer in the
 *      documentation and/or other materials provided with the distribution.
 *    * Neither the names of DrJava, the JavaPLT group, Rice University, nor the
 *      names of its contributors may be used to endorse or promote products
 *      derived from this software without specific prior written permission.
 * 
 * THIS SOFTWARE IS PROVIDED BY THE COPYRIGHT HOLDERS AND CONTRIBUTORS
 * "AS IS" AND ANY EXPRESS OR IMPLIED WARRANTIES, INCLUDING, BUT NOT
 * LIMITED TO, THE IMPLIED WARRANTIES OF MERCHANTABILITY AND FITNESS FOR
 * A PARTICULAR PURPOSE ARE DISCLAIMED. IN NO EVENT SHALL THE COPYRIGHT OWNER OR
 * CONTRIBUTORS BE LIABLE FOR ANY DIRECT, INDIRECT, INCIDENTAL, SPECIAL,
 * EXEMPLARY, OR CONSEQUENTIAL DAMAGES (INCLUDING, BUT NOT LIMITED TO,
 * PROCUREMENT OF SUBSTITUTE GOODS OR SERVICES; LOSS OF USE, DATA, OR
 * PROFITS; OR BUSINESS INTERRUPTION) HOWEVER CAUSED AND ON ANY THEORY OF
 * LIABILITY, WHETHER IN CONTRACT, STRICT LIABILITY, OR TORT (INCLUDING
 * NEGLIGENCE OR OTHERWISE) ARISING IN ANY WAY OUT OF THE USE OF THIS
 * SOFTWARE, EVEN IF ADVISED OF THE POSSIBILITY OF SUCH DAMAGE.
 *
 * This software is Open Source Initiative approved Open Source Software.
 * Open Source Initative Approved is a trademark of the Open Source Initiative.
 * 
 * This file is part of DrJava.  Download the current version of this project
 * from http://www.drjava.org/ or http://sourceforge.net/projects/drjava/
 * 
 * END_COPYRIGHT_BLOCK*/

package edu.rice.cs.drjava.ui;

import java.util.List;
import java.util.LinkedList;
import java.util.ArrayList;
import java.util.Collection;
import java.lang.ref.WeakReference;

import javax.swing.*;
import javax.swing.event.*;
import javax.swing.text.LayeredHighlighter;

import java.awt.event.*;
import java.awt.*;

import javax.swing.border.CompoundBorder;
import javax.swing.border.LineBorder;
import javax.swing.border.MatteBorder;

import edu.rice.cs.drjava.model.MovingDocumentRegion;
import edu.rice.cs.drjava.model.OpenDefinitionsDocument;
import edu.rice.cs.drjava.model.RegionManager;
import edu.rice.cs.drjava.model.RegionManagerListener;
import edu.rice.cs.drjava.config.*;
import edu.rice.cs.drjava.DrJava;
import edu.rice.cs.plt.tuple.Pair;
import edu.rice.cs.drjava.config.OptionConstants;

/** Panel for displaying find results. This class is a swing class which should only be accessed from the event thread.
  * @version $Id$
  */
public class FindResultsPanel extends RegionsTreePanel<MovingDocumentRegion> {

  // The following field has been hoisted into RegionsTreePanel
//  protected final RegionManager<MovingDocumentRegion> _regionManager;
  private final String _searchString;
  private final boolean _searchAll;
  private final boolean _searchSelectionOnly;
  private final boolean _matchCase;
  private final boolean _wholeWord;
  private final boolean _noComments;
  private final boolean _noTestCases;
  private final WeakReference<OpenDefinitionsDocument> _doc;
  private final FindReplacePanel _findReplace;
  private final MovingDocumentRegion _region; //document region used for search limited selection function
    
  private volatile JButton _findAgainButton;
  private volatile JButton _goToButton;
  private volatile JButton _bookmarkButton;
  private volatile JButton _removeButton;
  private volatile JComboBox<Color> _colorBox;
  private volatile int _lastIndex;
  
  /** Saved option listeners kept in this field so they can be removed for garbage collection  */
  private final LinkedList<Pair<Option<Color>, OptionListener<Color>>> _colorOptionListeners = 
    new LinkedList<Pair<Option<Color>, OptionListener<Color>>>();
  
  /** Constructs a new find results panel. This is swing class which should 
   * only be accessed from the event thread.
   * @param frame the MainFrame
   * @param regionManager the region manager associated with this panel
   * @param region the region associated with this panel
   * @param title for the panel
   * @param searchString string that was searched for
   * @param searchAll whether all files were searched
   * @param searchSelectionOnly whether the selection within the document was searched
   * @param matchCase whether the search was case-sensitive
   * @param wholeWord whether the search was looking for a match on the whole word
   * @param noComments whether the search ignored comments
   * @param noTestCases whether the search ignored test cases
   * @param doc weak reference to the document in which the search occurred (or started, if all documents were searched)
   * @param findReplace the FindReplacePanel that created this FindResultsPanel
   */
  public FindResultsPanel(MainFrame frame, 
    RegionManager<MovingDocumentRegion> regionManager, 
    MovingDocumentRegion region, String title, String searchString, 
    boolean searchAll, boolean searchSelectionOnly, boolean matchCase, 
    boolean wholeWord, boolean noComments, boolean noTestCases, 
    WeakReference<OpenDefinitionsDocument> doc, FindReplacePanel findReplace) {

    super(frame, title, regionManager);
    
//  _regionManager is inherited from RegionsTreePanel
    _region = region;
    _searchString = searchString;
    _searchAll    = searchAll;
    _searchSelectionOnly = searchSelectionOnly;
    _matchCase    = matchCase;
    _wholeWord    = wholeWord;
    _noComments   = noComments;
    _noTestCases  = noTestCases;
    _doc          = doc;
    _findReplace  = findReplace;
    
    // set "Find Again" button tooltip
    StringBuilder sb = new StringBuilder();
    sb.append("<html>Find '").append(title);
    if (!title.equals(_searchString)) sb.append("...");
    sb.append("'");
    if (_searchAll) sb.append(" in all files");
    else if (_searchSelectionOnly) sb.append(" only in original selection.");
    sb.append(".");
    if (_matchCase) sb.append("<br>Case must match.");
    if (_wholeWord) sb.append("<br>Whole words only.");
    if (_noComments) sb.append("<br>No comments or strings.");
    if (_noTestCases) sb.append("<br>No test cases.");
    sb.append("</html>");
    _findAgainButton.setToolTipText(sb.toString());

    final FindReplacePanel findReplaceRef = findReplace;
    final String searchStringRef = searchString;

    // Similar (but NOT identical) code found in BookmarksPanel and BreakpointsPanel
    getRegionManager().addListener(new RegionManagerListener<MovingDocumentRegion>() {      
      public void regionAdded(MovingDocumentRegion r) { addRegion(r); }
      public void regionChanged(MovingDocumentRegion r) { 
        regionRemoved(r);

        /* Only re-add the region if it is still a match. */
        if (findReplaceRef.isMatch(r, searchStringRef)) {
          regionAdded(r);
        }
      }
      public void regionRemoved(MovingDocumentRegion r) { removeRegion(r); }
    });
    
    for(int i = 0; i < OptionConstants.FIND_RESULTS_COLORS.length; ++i) {
      final OptionListener<Color> listener = new FindResultsColorOptionListener(i);
      final Pair<Option<Color>, OptionListener<Color>> pair = 
        new Pair<Option<Color>, OptionListener<Color>>(OptionConstants.FIND_RESULTS_COLORS[i], listener);
      _colorOptionListeners.add(pair);
      DrJava.getConfig().addOptionListener(OptionConstants.FIND_RESULTS_COLORS[i], listener);
    }
  }
  
  class ColorComboRenderer extends JPanel implements ListCellRenderer<Color> {
    private volatile Color _color = DrJava.getConfig().getSetting(OptionConstants.FIND_RESULTS_COLORS[_colorBox.getSelectedIndex()]);
    private final DefaultListCellRenderer _defaultRenderer = new DefaultListCellRenderer();
    private final Dimension _size = new Dimension(0, 20);  
    private final CompoundBorder _compoundBorder = 
      new CompoundBorder(new MatteBorder(2, 10, 2, 10, Color.white), new LineBorder(Color.black));
    
    public ColorComboRenderer() {
      super();
      setBackground(_color);
      setBorder(_compoundBorder);
    }
    
    public Component getListCellRendererComponent(JList<? extends Color> list, Color color, int row, boolean sel, boolean hasFocus) {
      JComponent renderer;
      if (color != null) {
        _color = color;
        renderer = this;
      }
      else {
        JLabel l = (JLabel) _defaultRenderer.getListCellRendererComponent(list, color, row, sel, hasFocus);
        l.setHorizontalAlignment(SwingConstants.CENTER);
        renderer = l;
      }
      // Taken out because this is a 1.5 method; not sure if it's necessary
      renderer.setPreferredSize(_size);
      return renderer;
    }
    
    public void paint(Graphics g) {
      setBackground(_color);
      setBorder(_compoundBorder);
      super.paint(g);
    }
  }
  
  /** Creates the buttons for controlling the regions. Should be overridden. */
  protected JComponent[] makeButtons() {    
    Action findAgainAction = new AbstractAction("Find Again") {
      public void actionPerformed(ActionEvent ae) { _findAgain(); }
    };
    _findAgainButton = new JButton(findAgainAction);

    Action goToAction = new AbstractAction("Go to") {
      public void actionPerformed(ActionEvent ae) { goToRegion(); }
    };
    _goToButton = new JButton(goToAction);
    
    Action bookmarkAction = new AbstractAction("Bookmark") {
      public void actionPerformed(ActionEvent ae) { _bookmark(); }
    };
    _bookmarkButton = new JButton(bookmarkAction);
    
    Action removeAction = new AbstractAction("Remove") {
      public void actionPerformed(ActionEvent ae) { _remove(); }  // _remove is inherited from RegionsTreePanel
    };
    _removeButton = new JButton(removeAction);
    
    // "Highlight" label panel
    final JPanel highlightPanel = new JPanel();
    final Color normalColor = highlightPanel.getBackground();
    highlightPanel.add(new JLabel("Highlight:"));
    
    // find the first available color, or choose "None"
    int smallestIndex = 0;
    int smallestUsage = DefinitionsPane.FIND_RESULTS_PAINTERS_USAGE[smallestIndex];
    for(_lastIndex = 0; _lastIndex < OptionConstants.FIND_RESULTS_COLORS.length; ++_lastIndex) {
      if (DefinitionsPane.FIND_RESULTS_PAINTERS_USAGE[_lastIndex] < smallestUsage) {
        smallestIndex = _lastIndex;
        smallestUsage = DefinitionsPane.FIND_RESULTS_PAINTERS_USAGE[smallestIndex];
      }
    }
    _lastIndex = smallestIndex;
    ++DefinitionsPane.FIND_RESULTS_PAINTERS_USAGE[_lastIndex];
    _colorBox = new JComboBox<Color>();    
    for (int i = 0; i < OptionConstants.FIND_RESULTS_COLORS.length; ++i) {
      _colorBox.addItem(DrJava.getConfig().getSetting(OptionConstants.FIND_RESULTS_COLORS[i]));
    }
    _colorBox.addItem(null);  // formerly "None"
    _colorBox.setRenderer(new ColorComboRenderer());
    _colorBox.addActionListener(new ActionListener() {
      public void actionPerformed(ActionEvent e) {
        if (_lastIndex<OptionConstants.FIND_RESULTS_COLORS.length) {
          --DefinitionsPane.FIND_RESULTS_PAINTERS_USAGE[_lastIndex];
        }
        _lastIndex = _colorBox.getSelectedIndex();
        if (_lastIndex<OptionConstants.FIND_RESULTS_COLORS.length) {
          ++DefinitionsPane.FIND_RESULTS_PAINTERS_USAGE[_lastIndex];
          highlightPanel.setBackground(DrJava.getConfig().getSetting(OptionConstants.FIND_RESULTS_COLORS[_lastIndex]));
        }
        else highlightPanel.setBackground(normalColor);
        
        _frame.refreshFindResultsHighlightPainter(FindResultsPanel.this, 
                                                  DefinitionsPane.FIND_RESULTS_PAINTERS[_lastIndex]);
      }
    });
    _colorBox.setMaximumRowCount(OptionConstants.FIND_RESULTS_COLORS.length + 1);
    _colorBox.addPopupMenuListener(new PopupMenuListener() {
      public void popupMenuCanceled(PopupMenuEvent e) { _colorBox.revalidate(); }
      public void popupMenuWillBecomeInvisible(PopupMenuEvent e) { _colorBox.revalidate(); }
      public void popupMenuWillBecomeVisible(PopupMenuEvent e) { _colorBox.revalidate(); }
    });
    _colorBox.setSelectedIndex(_lastIndex);
    _frame.refreshFindResultsHighlightPainter(FindResultsPanel.this, 
                                              DefinitionsPane.FIND_RESULTS_PAINTERS[_lastIndex]);
    
    updateButtons();
    return new JComponent[] { _findAgainButton, _goToButton, _bookmarkButton, _removeButton, highlightPanel, _colorBox};
  }
  
  /** @return the selected painter for these find results. */
  public LayeredHighlighter.LayerPainter getSelectedPainter() {
    return DefinitionsPane.FIND_RESULTS_PAINTERS[_lastIndex];
  }
  
  /** Find again. */
  private void _findAgain() {
    _updateButtons();   // force an update buttons operation
    OpenDefinitionsDocument odd = null;
    if (_searchAll) odd = getGlobalModel().getActiveDocument();
    else if (_doc != null) { odd = _doc.get(); }
    if (odd != null) {

      getRegionManager().clearRegions();
      assert getRootNode() == getRegTreeModel().getRoot();
      getRootNode().removeAllChildren();
      _docToTreeNode.clear();
      _regionToTreeNode.clear();
      getRegTreeModel().nodeStructureChanged(getRootNode());
      _lastSelectedRegion = null;
//      _requestFocusInWindow();
//      System.err.println("Root has been cleared; child count = " + getRootNode().getChildCount());
      _findReplace.findAll(_searchString, _searchAll, _searchSelectionOnly, _matchCase, _wholeWord, _noComments, _noTestCases, odd, 
                           getRegionManager(), _region, this);
      getRegTree().scrollRowToVisible(0);  // Scroll to the first line in the new panel
      _requestFocusInWindow();
    }
  }
  
  /** Turn the selected regions into bookmarks. */
  private void _bookmark() {  // TODO: consolidate with _toggleBookmark in MainFrame/AbstractGlobalModel?
    updateButtons();
    RegionManager<MovingDocumentRegion> bm = getGlobalModel().getBookmarkManager();
    for (MovingDocumentRegion r: getSelectedRegions()) {
      OpenDefinitionsDocument doc = r.getDocument();
      int start = r.getStartOffset();
      int end = r.getEndOffset();
      Collection<MovingDocumentRegion> conflictingRegions = bm.getRegionsOverlapping(doc, start, end);
      for (MovingDocumentRegion cr: conflictingRegions) bm.removeRegion(cr);

      int lineStart = r.getLineStartOffset();
      int lineEnd = r.getLineEndOffset();
      bm.addRegion(new MovingDocumentRegion(doc, start, end, lineStart, lineEnd));
    }
    _frame.showBookmarks();
  }
  
  /** Action performed when the Enter key is pressed. Should be overridden. */
  protected void performDefaultAction() { goToRegion(); }
  
  /** Update button state and text. */
  protected void _updateButtons() {
    ArrayList<MovingDocumentRegion> regs = getSelectedRegions();
    OpenDefinitionsDocument odd = null;
    if (_doc != null) { odd = _doc.get(); }
    _findAgainButton.setEnabled(odd != null || _searchAll);
    _goToButton.setEnabled(regs.size() == 1);
    _bookmarkButton.setEnabled(regs.size() > 0);
    _removeButton.setEnabled(regs.size() > 0);
  }
  
  /** Makes popup menu actions. Should be overridden if additional actions besides "Go to" and "Remove" are added. */
  protected AbstractAction[] makePopupMenuActions() {
    AbstractAction[] acts = new AbstractAction[] {
      new AbstractAction("Go to") { public void actionPerformed(ActionEvent e) { goToRegion(); } },
        new AbstractAction("Bookmark") { public void actionPerformed(ActionEvent e) { _bookmark(); } },
          new AbstractAction("Remove") { public void actionPerformed(ActionEvent e) { _remove(); } }
    };
    return acts;
  }
  
  /** Go to region. */
  protected void goToRegion() {
    ArrayList<MovingDocumentRegion> r = getSelectedRegions();
    // we highlight the current location using the teal band
    if (r.size() == 1) {
      _frame.removeCurrentLocationHighlight();
      _frame.goToRegionAndHighlight(r.get(0));
    }
  }

<<<<<<< HEAD
  /** Receives the set of documents that have been closed and removes all of 
=======
  /** 
   * Receives the set of documents that have been closed and removes all of 
>>>>>>> b079b775
   * their regions; also updates the first document, in case it was one of 
   * the closed files. 
   * @param docs the documents that were closed 
   */
  public void updateOnClose(List<OpenDefinitionsDocument> docs) {
    for (OpenDefinitionsDocument odd : docs) {
      this.getRegionManager().removeRegions(odd);
    }
    this._findReplace.updateFirstDocInSearch();
  }

 
  /** Destroys this panel and its contents. This is a more comprehensive command than _closePanel (which is the
    * _close operation inherited from RegionsTreePanel).  The latter merely removes the panel from the TabbedPane but 
    * does not affect its contents, so panels like Find/Replace can be regenerated with their contents preserved.
    */
  @Override
  protected void _close() {
//    System.err.println("FindResultsPanel.close() called on " + this);
    getRegionManager().clearRegions();  // removes and unhighlights each region; regionListener closes the panel at the end
    getGlobalModel().removeFindResultsManager(getRegionManager());  // removes manager from global model (should be done by listener!)
    _frame.removeCurrentLocationHighlight();
    freeResources();
    super._close();  // Not redundant.  _close may be called from removeRegion.
  }
  
  /** Called from FindReplacePanel.findAll if search finds no matches. */
  public void freeResources() {
    _docToTreeNode.clear();
    _regionToTreeNode.clear();
    getGlobalModel().removeFindResultsManager(getRegionManager());  // removes manager from global model (should be done by listener!)
    for (Pair<Option<Color>, OptionListener<Color>> p: _colorOptionListeners) {
      DrJava.getConfig().removeOptionListener(p.first(), p.second());
    }
    if (_lastIndex < OptionConstants.FIND_RESULTS_COLORS.length) {
      --DefinitionsPane.FIND_RESULTS_PAINTERS_USAGE[_lastIndex];
    }
  }

  /** @return true if all documents were searched. */
  public boolean isSearchAll() { return _searchAll; }
  
  /** @return the document which was searched (or where the search started, if _searchAll is true).
    * May return null if the weak reference to the document was severed. */
  public OpenDefinitionsDocument getDocument() { return _doc.get(); }

  /** Disables "Find Again", e.g. because the document was closed. */
  public void disableFindAgain() {
    _doc.clear(); 
    updateButtons(); 
  }
  
  /** The OptionListener for FIND_RESULTS_COLOR. */
  private class FindResultsColorOptionListener implements OptionListener<Color> {
    private int _index;
    public FindResultsColorOptionListener(int i) { _index = i; }
    public void optionChanged(OptionEvent<Color> oce) {
      int pos = _colorBox.getSelectedIndex();
      _colorBox.removeItemAt(_index);
      _colorBox.insertItemAt(oce.value, _index);
      _colorBox.setSelectedIndex(pos);
      if (pos == _index) {
        _frame.refreshFindResultsHighlightPainter(FindResultsPanel.this, DefinitionsPane.FIND_RESULTS_PAINTERS[_index]);
      }
    }
  }
}<|MERGE_RESOLUTION|>--- conflicted
+++ resolved
@@ -360,16 +360,11 @@
     }
   }
 
-<<<<<<< HEAD
   /** Receives the set of documents that have been closed and removes all of 
-=======
-  /** 
-   * Receives the set of documents that have been closed and removes all of 
->>>>>>> b079b775
-   * their regions; also updates the first document, in case it was one of 
-   * the closed files. 
-   * @param docs the documents that were closed 
-   */
+    * their regions; also updates the first document, in case it was one of 
+    * the closed files. 
+    * @param docs the documents that were closed 
+    */
   public void updateOnClose(List<OpenDefinitionsDocument> docs) {
     for (OpenDefinitionsDocument odd : docs) {
       this.getRegionManager().removeRegions(odd);
