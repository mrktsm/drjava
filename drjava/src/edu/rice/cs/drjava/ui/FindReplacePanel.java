--- conflicted
+++ resolved
@@ -1170,14 +1170,9 @@
     }
   };  
   
-<<<<<<< HEAD
   /** Uses the FindReplaceMachine from the most recently run search to check if
-=======
-  /**
-   * Uses the FindReplaceMachine from the most recently run search to check if
->>>>>>> b079b775
-   * r is (still) a match for searchString.
-   */
+    * r is (still) a match for searchString.
+    */
   public boolean isMatch(MovingDocumentRegion r, String searchString) {
     OpenDefinitionsDocument doc = r.getDocument();
     int startPos = r.getStartOffset();
