--- conflicted
+++ resolved
@@ -104,16 +104,16 @@
    * returned.
    */
   public static JavaVersion parseClassVersion(int major, int minor) {
-    switch (major) {
-      case 45:
-        if (minor >= 3) { return JAVA_1_1; }
-        else { return UNRECOGNIZED; }
-      case 46: return JAVA_1_2;
-      case 47: return JAVA_1_3;
-      case 48: return JAVA_1_4;
-      case 49: return JAVA_5;
-      case 50: return JAVA_6;
-      case 51: return JAVA_7;
+      switch (major) {
+        case 45:
+          if (minor >= 3) { return JAVA_1_1; }
+          else { return UNRECOGNIZED; }
+        case 46: return JAVA_1_2;
+        case 47: return JAVA_1_3;
+        case 48: return JAVA_1_4;
+        case 49: return JAVA_5;
+        case 50: return JAVA_6;
+        case 51: return JAVA_7;
     }
     return (major > 51) ? FUTURE : UNRECOGNIZED;
   }
@@ -172,26 +172,8 @@
                                              File location) {
     VendorType vendor = VendorType.UNKNOWN;
     String vendorString = null;
-<<<<<<< HEAD
     
     if (vendor == VendorType.UNKNOWN) {
-      if (java_runtime_name.toLowerCase().contains("openjdk")) {
-        vendor = VendorType.OPENJDK;
-        vendorString = "OpenJDK";
-      }
-      else if (java_vm_vendor.toLowerCase().contains("apple")) {
-        vendor = VendorType.APPLE;
-        vendorString = "Apple";
-      }
-      else if (java_vm_vendor.toLowerCase().contains("sun")) {
-        vendor = VendorType.SUN;
-        vendorString = "Sun";
-      }
-=======
-    if (java_runtime_name.toLowerCase().contains("mint")) {
-      vendor = VendorType.MINT;
-      vendorString = "Mint";
-    }
     if (java_runtime_name.toLowerCase().contains("openjdk")) {
       vendor = VendorType.OPENJDK;
       vendorString = "OpenJDK";
@@ -204,7 +186,7 @@
              java_vm_vendor.toLowerCase().contains("oracle")) {
       vendor = VendorType.SUN;
       vendorString = "Sun";
->>>>>>> a6457aab
+    }
     }
     
     String number;
@@ -287,7 +269,7 @@
     catch (NumberFormatException e) {
       return new FullVersion(UNRECOGNIZED, 0, 0, ReleaseType.STABLE, null, vendor, vendorString, location);
     }
-  }
+    }
 
   /**
    * Produce the {@code JavaVersion.FullVersion} corresponding to the given version string.  Accepts
@@ -361,7 +343,7 @@
 
     /** Get the vendor associated with this full version */
     public VendorType vendor() { return _vendor; }
-
+    
     public File location() { return _location; }
     
     /** Convenience method calling {@code majorVersion().supports(v)} */
@@ -370,17 +352,10 @@
     /**
      * Compare two versions.  Major, maintenance, and update numbers are ordered sequentially.  When comparing
      * two versions that are otherwise equivalent, early access releases precede betas, followed by
-<<<<<<< HEAD
-     * release candidates and stable releases. Within the release types, Unrecognized < OpenJDK < Apple < Sun.
+     * release candidates and stable releases. Within the release types, Unrecognized < OpenJDK < Apple < Oracle.
      * Versions with unknown vendor are only equal if their locations are also equal.
-=======
-     * release candidates and stable releases. Within the release types, Unrecognized < OpenJDK < Apple < Oracle.
-     * Exception: Mint versions come before anything else.
-     * Mint6-ea, Mint6-beta, Mint6-rc, Mint6, Mint7, ..., Java5, ...,
-     * Java6-unrecognized, Java6-OpenJDK, Java6-Apple, Java6-Oracle, ..., Java7
->>>>>>> a6457aab
      */
-    public int compareTo(FullVersion v) {      
+    public int compareTo(FullVersion v) {
       int result = _majorVersion.compareTo(v._majorVersion);
       if (result == 0) {
         result = _maintenance - v._maintenance;
@@ -396,13 +371,13 @@
                   if (_location == null) {
                     if (v._location == null) return 0;
                     else return -1;
-                  }
+              }
                   else {
                     if (v._location == null) return 1;
                     else return _location.compareTo(v._location);
                   }
-                }
-              }
+            }
+          }
               else if (result == 0 && _vendor.equals(VendorType.UNKNOWN)) {
                 if (_location == null) {
                   if (v._location == null) return 0;
@@ -412,8 +387,8 @@
                   if (v._location == null) return 1;
                   else return _location.compareTo(v._location);
                 }
-              }
-            }
+        }
+      }
           }
         }
       }
